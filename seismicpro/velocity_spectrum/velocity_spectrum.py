--- conflicted
+++ resolved
@@ -80,7 +80,6 @@
     @property
     def samples(self):
         """np.ndarray of floats: Recording time for each trace value. Measured in milliseconds."""
-<<<<<<< HEAD
         if self._times is not None:
             return self._times
         else:
@@ -89,9 +88,6 @@
     @times.setter
     def times(self, values):
         self._times = values
-=======
-        return self.gather.samples
->>>>>>> c9eba87f
 
     @property
     def sample_interval(self):
