"""Implements VerticalVelocitySpectrum and ResidualVelocitySpectrum classes."""

# pylint: disable=not-an-iterable, too-many-arguments
import math

import numpy as np
from numba import njit, prange
from matplotlib import colors as mcolors
import matplotlib.pyplot as plt


from .utils import coherency_funcs
from .interactive_plot import VelocitySpectrumPlot
from ..containers import SamplesContainer
from ..decorators import batch_method, plotter
from ..stacking_velocity import StackingVelocity, StackingVelocityField
from ..utils import add_colorbar, set_ticks, set_text_formatting, get_first_defined
from ..gather.utils.correction import apply_constant_velocity_nmo
from ..const import DEFAULT_STACKING_VELOCITY


COHERENCY_FUNCS = {
    "stacked_amplitude": coherency_funcs.stacked_amplitude,
    "S": coherency_funcs.stacked_amplitude,
    "normalized_stacked_amplitude": coherency_funcs.normalized_stacked_amplitude,
    "NS": coherency_funcs.normalized_stacked_amplitude,
    "semblance": coherency_funcs.semblance,
    "NE": coherency_funcs.semblance,
    'crosscorrelation': coherency_funcs.crosscorrelation,
    'CC': coherency_funcs.crosscorrelation,
    'ENCC': coherency_funcs.energy_normalized_crosscorrelation,
    'energy_normalized_crosscorrelation': coherency_funcs.energy_normalized_crosscorrelation,
    
    "SS": coherency_funcs.stacked_amplituded_sum
}


class BaseVelocitySpectrum(SamplesContainer):
    """Base class for vertical velocity spectrum calculation.

    Implements general computation logic and a method for spectrum visualization.

    Parameters
    ----------
    gather : Gather
        Seismic gather to calculate velocity spectrum for.
    window_size : float
        Temporal window size used for velocity spectrum calculation. The higher the `window_size` is, the smoother the
        resulting velocity spectrum will be but to the detriment of small details. Measured in milliseconds.
    mode: str, defaults to `semblance`
        A measure for estimating hodograph coherency. See `COHERENCY_FUNCS` for available options.
    max_stretch_factor : float, defaults to np.inf
        Maximum allowable factor for the muter that attenuates the effect of waveform stretching after NMO correction.
        This mute is applied after NMO correction for each provided velocity and before coherency calculation. The
        lower the value, the stronger the mute. In case np.inf (default) no mute is applied.
        Reasonably good value is 0.65.

    Attributes
    ----------
    gather : Gather
        Seismic gather for which velocity spectrum calculation was called.
    half_win_size_samples : int
        Half of the temporal window size for smoothing the velocity spectrum. Measured in samples.
    coherency_func : callable
        A function that estimates the chosen coherency measure for a hodograph.
    max_stretch_factor : float
        Maximum allowable factor for stretch muter.
    """

    def __init__(self, gather, window_size, mode='semblance', max_stretch_factor=np.inf):
        self.gather = gather.copy()
        self.half_win_size_samples = math.ceil((window_size / gather.sample_interval / 2))
        self.max_stretch_factor = max_stretch_factor

        self.coherency_func = COHERENCY_FUNCS.get(mode)
        if self.coherency_func is None:
            raise ValueError(f"Unknown mode {mode}, available modes are {COHERENCY_FUNCS.keys()}")

        self._times = None

    @property
    def samples(self):
        """np.ndarray of floats: Recording time for each trace value. Measured in milliseconds."""
        if self._times is not None:
            return self._times
        else:
            return self.gather.times  # ms

    @samples.setter
    def times(self, values):
        self._times = values

    @property
    def sample_interval(self):
        """float: Sample interval of seismic traces. Measured in milliseconds."""
        return self.gather.sample_interval

    @property
    def delay(self):
        """float: Delay recording time of seismic traces. Measured in milliseconds."""
        return self.gather.delay

    @property
    def coords(self):
        """Coordinates or None: Spatial coordinates of the velocity spectrum. Determined by the underlying gather.
        `None` if the gather is indexed by unsupported headers or required coords headers were not loaded or
        coordinates are non-unique for traces of the gather."""
        return self.gather.coords

    def get_time_velocity_by_indices(self, time_ix, velocity_ix):
        """Get time (in milliseconds) and velocity (in meters/milliseconds) by their indices (possibly non-integer) in
        velocity spectrum."""
        _ = time_ix, velocity_ix
        raise NotImplementedError

    def get_time_knots(self, stacking_velocity):
        """Return a sorted array of `stacking_velocity` times, that lie within the time range used for spectrum
        calculation. The first and the last spectrum times are always included."""
        valid_times_mask = (stacking_velocity.times > self.times[0]) & (stacking_velocity.times < self.times[-1])
        valid_times = np.sort(stacking_velocity.times[valid_times_mask])
        return np.concatenate([[self.times[0]], valid_times, [self.times[-1]]])

    @staticmethod
    @njit(nogil=True, fastmath=True, parallel=True)
    def calc_single_velocity_spectrum(coherency_func, gather_data, times, offsets, velocity, sample_interval, delay,
                                      half_win_size_samples, t_min_ix, t_max_ix, max_stretch_factor=np.inf,
                                      interpolate=True, out=None):
        """Calculate velocity spectrum for a given range of zero-offset traveltimes and constant velocity.

        Parameters
        ----------
        coherency_func: njitted callable
            A function that estimates hodograph coherency.
        gather_data : 2d np.ndarray
            Gather data for velocity spectrum calculation.
        times : 1d np.ndarray
            Recording time for each trace value. Measured in milliseconds.
        offsets : array-like
            The distance between source and receiver for each trace. Measured in meters.
        velocity : array-like
            Seismic wave velocity for velocity spectrum computation. Measured in meters/milliseconds.
        sample_interval : float
            Sample interval of seismic traces. Measured in milliseconds.
        delay : float
            Delay recording time of seismic traces. Measured in milliseconds.
        half_win_size_samples : int
            Half of the temporal size for smoothing the velocity spectrum. Measured in samples.
        t_min_ix : int
            Time index in `times` array to start calculating velocity spectrum from. Measured in samples.
        t_max_ix : int
            Time index in `times` array to stop calculating velocity spectrum at. Measured in samples.
        max_stretch_factor : float, defaults to np.inf
            Maximum allowable factor for the muter that attenuates the effect of waveform stretching after NMO
            correction. The lower the value, the stronger the mute. In case np.inf (default) no mute is applied.
            Reasonably good value is 0.65.
        interpolate: bool, optional, defaults to True
            Whether to perform linear interpolation to retrieve amplitudes along hodographs. If `False`, an amplitude
            at the nearest time sample is used.
        out : np.array, optional
            The buffer to store result in. If not provided, a new array is allocated.

        Returns
        -------
        out : 1d np.ndarray
            Calculated velocity spectrum values for a specified `velocity` in time range from `t_min_ix` to `t_max_ix`.
        """
        t_win_size_min_ix = max(0, t_min_ix - half_win_size_samples)
        t_win_size_max_ix = min(len(times) - 1, t_max_ix + half_win_size_samples)

        corrected_gather_data = apply_constant_velocity_nmo(gather_data, offsets, sample_interval, delay,
                                                            times[t_win_size_min_ix: t_win_size_max_ix + 1], velocity,
                                                            max_stretch_factor, interpolate)
        numerator, denominator = coherency_func(corrected_gather_data)

        if out is None:
            out = np.empty(t_max_ix - t_min_ix, dtype=np.float32)

        for t in prange(t_min_ix, t_max_ix):
            t_rel = t - t_win_size_min_ix
            ix_from = max(0, t_rel - half_win_size_samples)
            ix_to = min(corrected_gather_data.shape[1] - 1, t_rel + half_win_size_samples)
            out[t - t_min_ix] = np.sum(numerator[ix_from : ix_to]) / (np.sum(denominator[ix_from : ix_to]) + 1e-8)
        return out

    def _plot(self, title=None, x_label=None, x_ticklabels=None, x_ticker=None, y_ticklabels=None, y_ticker=None,
              grid=False, stacking_velocity_ix=None, velocity_bounds_ix=None, colorbar=True,
              clip_threshold_quantile=0.99, n_levels=10, ax=None, **kwargs):
        """Plot vertical velocity spectrum and, optionally, stacking velocity.

        Parameters
        ----------
        title : str, optional, defaults to None
            Plot title.
        x_label : str, optional, defaults to None
            The title of the x-axis.
        x_ticklabels : list of str, optional, defaults to None
            An array of labels for the x-axis.
        x_ticker : dict, optional, defaults to None
            Parameters for ticks and ticklabels formatting for the x-axis; see `.utils.set_ticks` for more details.
        y_ticklabels : list of str, optional, defaults to None
            An array of labels for the y-axis.
        y_ticker : dict, optional, defaults to None
            Parameters for ticks and ticklabels formatting for the y-axis; see `.utils.set_ticks` for more details.
        grid : bool, optional, defaults to False
            Specifies whether to draw a grid on the plot.
        stacking_velocity_ix : tuple of two 1d np.ndarray, optional
            Indices of times and velocities of a stacking velocity to show on the plot.
        velocity_bounds_ix : tuple of three 1d np.ndarray, optional
            Indices of times and velocities of left and right bounds. An area between these bounds will be highlighted
            on the plot.
        colorbar : bool or dict, optional, defaults to True
            Whether to add a colorbar to the right of the velocity spectrum plot.
            If `dict`, defines extra keyword arguments for `matplotlib.figure.Figure.colorbar`.
        clip_threshold_quantile : float, optional, defaults to 0.99
            Clip the velocity spectrum values by given quantile.
        n_levels : int, optional, defaults to 10
            The number of levels on the colorbar.
        ax : matplotlib.axes.Axes, optional, defaults to None
            Axes of the figure to plot on.
        kwargs : misc, optional
            Additional common keyword arguments for `x_ticker` and `y_tickers`.
        """
        # Cast text-related parameters to dicts and add text formatting parameters from kwargs to each of them
        (title, x_ticker, y_ticker), kwargs = set_text_formatting(title, x_ticker, y_ticker, **kwargs)

        cmap = plt.get_cmap('seismic')
        level_values = np.linspace(0, np.nanquantile(self.velocity_spectrum, clip_threshold_quantile), n_levels)
        norm = mcolors.BoundaryNorm(level_values, cmap.N, clip=True)
        img = ax.imshow(self.velocity_spectrum, norm=norm, aspect='auto', cmap=cmap)
        add_colorbar(ax, img, colorbar, y_ticker=y_ticker)
        ax.set_title(**{"label": None, **title})

        if stacking_velocity_ix is not None:
            stacking_times_ix, stacking_velocities_ix = stacking_velocity_ix
            ax.plot(stacking_velocities_ix, stacking_times_ix, c='#fafcc2', linewidth=2.5,
                    marker="o", markevery=slice(1, -1))
        if velocity_bounds_ix is not None:
            ax.fill_betweenx(*velocity_bounds_ix, color="white", alpha=0.2)
        if grid:
            ax.grid(c='k')

        set_ticks(ax, "x", x_label, x_ticklabels, **x_ticker)
        set_ticks(ax, "y", "Time", y_ticklabels, **y_ticker)

    def plot(self, *args, interactive=False, **kwargs):
        """Plot velocity spectrum in interactive or non-interactive mode."""
        if not interactive:
            return self._plot(*args, **kwargs)
        return VelocitySpectrumPlot(self, *args, **kwargs).plot()


class VerticalVelocitySpectrum(BaseVelocitySpectrum):
    r"""A class for vertical velocity spectrum calculation and processing.

    Velocity spectrum is a measure of hodograph coherency. The higher the values of velocity spectrum are, the more
    coherent the signal is along a hyperbolic trajectory over the entire spread length of the gather.

    Velocity spectrum instance can be created either directly by passing source gather (and optional parameters such as
    velocity range, window size, coherency measure and a factor for stretch mute) to its `__init__` or by calling
    :func:`~Gather.calculate_vertical_velocity_spectrum` method (recommended way).

    The velocity spectrum is computed by:
    :math:`VS(k, v) = \frac{\sum^{k+N/2}_{i=k-N/2} numerator(i, v)}
                           {\sum^{k+N/2}_{i=k-N/2} denominator(i, v)},
    where:
     - VS - velocity spectrum value for starting time index `k` and velocity `v`,
     - N - temporal window size,
     - numerator(i, v) - numerator of the coherency measure,
     - denominator(i, v) - denominator of the coherency measure.

    For different coherency measures the numerator and denominator are calculated as follows:

    - Stacked Amplitude, "S":
        numerator(i, v) = abs(sum^{M-1}_{j=0} f_{j}(i, v))
        denominator(i, v) = 1

    - Normalized Stacked Amplitude, "NS":
        numerator(i, v) = abs(sum^{M-1}_{j=0} f_{j}(i, v))
        denominator(i, v) = sum^{M-1}_{j=0} abs(f_{j}(i, v))

    - Semblance, "NE":
        numerator(i, v) = (sum^{M-1}_{j=0} f_{j}(i, v))^2 / M
        denominator(i, v) = sum^{M-1}_{j=0} f_{j}(i, v)^2

    - Crosscorrelation, "CC":
        numerator(i, v) = ((sum^{M-1}_{j=0} f_{j}(i, v))^2 - sum^{M-1}_{j=0} f_{j}(i, v)^2) / 2
        denominator(i, v) = 1

    - Energy Normalized Crosscorrelation, "ENCC":
        numerator(i, v) = ((sum^{M-1}_{j=0} f_{j}(i, v))^2 - sum^{M-1}_{j=0} f_{j}(i, v)^2) / (M - 1)
        denominator(i, v) = sum^{M-1}_{j=0} f_{j}(i, v)^2

    where f_{j}(i, v) is the amplitude value on the `j`-th trace being NMO-corrected for time index `i` and velocity
    `v`. Thus the amplitude is taken for the time defined by :math:`t(i, v) = \sqrt{t_0^2 + \frac{l_j^2}{v^2}}`, where:
    :math:`t_0` - start time of the hyperbola associated with time index `i`,
    :math:`l_j` - offset of the `j`-th trace,
    :math:`v` - velocity value.

    See the COHERENCY_FUNCS for the full list of available coherency measures.

    The resulting matrix :math:`VS(k, v)` has shape (n_times, n_velocities) and contains vertical velocity spectrum
    values based on hyperbolas with each combination of the starting point :math:`k` and velocity :math:`v`.

    The algorithm for velocity spectrum calculation looks as follows:
    For each velocity from the given velocity range:
        1. Calculate NMO-corrected gather.
        2. Estimate numerator and denominator for given coherency measure for each timestamp.
        3. Get the values of velocity spectrum as a ratio of rolling sums of numerator and denominator in temporal
           windows of a given size.

    Examples
    --------
    Calculate velocity spectrum for 200 velocities from 2000 to 6000 m/s and a temporal window size of 16 ms:
    >>> survey = Survey(path, header_index=["INLINE_3D", "CROSSLINE_3D"], header_cols="offset")
    >>> gather = survey.sample_gather()
    >>> spectrum = gather.calculate_vertical_velocity_spectrum(velocities=np.linspace(2000, 6000, 200), window_size=16)

    Parameters
    ----------
    gather : Gather
        Seismic gather to calculate velocity spectrum for.
    velocities : 1d np.ndarray, optional, defaults to None
        An array of stacking velocities to calculate the velocity spectrum for. Measured in meters/seconds. If not
        provided, `stacking_velocity` is evaluated for gather times to estimate the velocity range being examined.
        The resulting velocities are then evenly sampled from this range being additionally extended by
        `relative_margin` * 100% in both directions with a step of `velocity_step`.
    stacking_velocity : StackingVelocity or StackingVelocityField, optional, defaults to DEFAULT_STACKING_VELOCITY
        Stacking velocity around which vertical velocity spectrum is calculated if `velocities` are not given.
        `StackingVelocity` instance is used directly. If `StackingVelocityField` instance is passed, a
        `StackingVelocity` corresponding to gather coordinates is fetched from it.
    relative_margin : float, optional, defaults to 0.2
        Relative velocity margin to additionally extend the velocity range obtained from `stacking_velocity`: an
        interval [`min_velocity`, `max_velocity`] is mapped to [(1 - `relative_margin`) * `min_velocity`,
        (1 + `relative_margin`) * `max_velocity`].
    velocity_step : float, optional, defaults to 50
        A step between two adjacent velocities for which vertical velocity spectrum is calculated if `velocities` are
        not passed. Measured in meters/seconds.
    window_size : int, optional, defaults to 50
        Temporal window size used for velocity spectrum calculation. The higher the `window_size` is, the smoother the
        resulting velocity spectrum will be but to the detriment of small details. Measured in milliseconds.
    mode: str, optional, defaults to 'semblance'
        The measure for estimating hodograph coherency.
        The available options are:
            `semblance` or `NE`,
            `stacked_amplitude` or `S`,
            `normalized_stacked_amplitude` or `NS`,
            `crosscorrelation` or `CC`,
            `energy_normalized_crosscorrelation` or `ENCC`.
    max_stretch_factor : float, defaults to np.inf
        Maximum allowable factor for the muter that attenuates the effect of waveform stretching after NMO correction.
        This mute is applied after NMO correction for each provided velocity and before coherency calculation. The
        lower the value, the stronger the mute. In case np.inf (default) no mute is applied.
        Reasonably good value is 0.65.
    interpolate: bool, optional, defaults to True
        Whether to perform linear interpolation to retrieve amplitudes along hodographs. If `False`, an amplitude at
        the nearest time sample is used.

    Attributes
    ----------
    gather : Gather
        Seismic gather for which velocity spectrum calculation was called.
    velocity_spectrum : 2d np.ndarray
        An array with calculated vertical velocity spectrum values.
    velocities : 1d np.ndarray
        Range of velocity values for which vertical velocity spectrum was calculated. Measured in meters/seconds.
    half_win_size_samples : int
        Half of the temporal window size for smoothing the vertical velocity spectrum. Measured in samples.
    max_stretch_factor : float
        Maximum allowable factor for stretch muter.
    """
    def __init__(self, gather, velocities=None, stacking_velocity=None, relative_margin=0.2, velocity_step=50,
                 window_size=50, mode='semblance', max_stretch_factor=np.inf, interpolate=True):
        super().__init__(gather, window_size, mode, max_stretch_factor)
        if stacking_velocity is None:
            stacking_velocity = DEFAULT_STACKING_VELOCITY
        if isinstance(stacking_velocity, StackingVelocityField):
            stacking_velocity = stacking_velocity(self.coords)
        if velocities is None:
            velocities = self.get_velocity_range(stacking_velocity, relative_margin, velocity_step)
        else:
            velocities = np.sort(velocities)

        self.velocities = np.asarray(velocities, dtype=np.float32)  # m/s
        self.stacking_velocity = stacking_velocity
        self.relative_margin = relative_margin

        velocities_ms = self.velocities / 1000  # from m/s to m/ms
        kwargs = {"spectrum_func": self.calc_single_velocity_spectrum, "coherency_func": self.coherency_func,
                  "gather_data": self.gather.data, "times": self.times, "offsets": self.gather.offsets,
                  "velocities": velocities_ms, "sample_interval": self.sample_interval, "delay": self.delay,
                  "half_win_size_samples": self.half_win_size_samples, "max_stretch_factor": max_stretch_factor,
                  "interpolate": interpolate}
        self.velocity_spectrum = self._calc_spectrum_numba(**kwargs)

    @property
    def n_velocities(self):
        """int: The number of velocities the spectrum was calculated for."""
        return len(self.velocities)

    @staticmethod
    @njit(nogil=True, fastmath=True, parallel=True)
    def _calc_spectrum_numba(spectrum_func, coherency_func, gather_data, times, offsets, velocities, sample_interval,
                             delay, half_win_size_samples, max_stretch_factor, interpolate):
        """Parallelized and njitted method for vertical velocity spectrum calculation.

        Parameters
        ----------
        spectrum_func : njitted callable
            Base function for velocity spectrum calculation for a single velocity and a time range.
        coherency_func : njitted callable
            A function for hodograph coherency estimation.
        other parameters : misc
            Passed directly from class attributes or `__init__` arguments (except for `velocities` which are converted
            from m/s to m/ms).

        Returns
        -------
        velocity_spectrum : 2d np.ndarray
            Array with vertical velocity spectrum values.
        """
        velocity_spectrum = np.empty((gather_data.shape[1], len(velocities)), dtype=np.float32)
        for j in prange(len(velocities)):  # pylint: disable=consider-using-enumerate
            spectrum_func(coherency_func=coherency_func, gather_data=gather_data, times=times, offsets=offsets,
                          velocity=velocities[j], sample_interval=sample_interval, delay=delay,
                          half_win_size_samples=half_win_size_samples, t_min_ix=0, t_max_ix=gather_data.shape[1],
                          max_stretch_factor=max_stretch_factor, interpolate=interpolate, out=velocity_spectrum[:, j])
        return velocity_spectrum

    def get_velocity_range(self, stacking_velocity, relative_margin, velocity_step):
        """Return an array of stacking velocities for spectrum calculation:
        1. First `stacking_velocity` is evaluated for gather times to estimate the velocity range being examined.
        2. Then the range is additionally extended by `relative_margin` * 100% in both directions.
        3. The resulting velocities are then evenly sampled from this range with a step of `velocity_step`.
        """
        interpolated_velocities = stacking_velocity(self.times)
        min_velocity = np.min(interpolated_velocities) * (1 - relative_margin)
        max_velocity = np.max(interpolated_velocities) * (1 + relative_margin)
        n_velocities = math.ceil((max_velocity - min_velocity) / velocity_step) + 1
        return min_velocity + velocity_step * np.arange(n_velocities)

    def get_time_velocity_by_indices(self, time_ix, velocity_ix):
        """Get time (in milliseconds) and velocity (in meters/milliseconds) by their indices (possibly non-integer) in
        velocity spectrum."""
        time = None
        if 0 <= time_ix <= self.n_times - 1:
            time = self.delay + self.sample_interval * time_ix

        velocity = None
        if 0 <= velocity_ix <= self.n_velocities - 1:
            velocity = np.interp(velocity_ix, np.arange(self.n_velocities), self.velocities) / 1000  # from m/s to m/ms

        return time, velocity

    def _plot(self, stacking_velocity=None, *, plot_bounds=True, title=None, x_ticker=None, y_ticker=None, grid=False,
              colorbar=True, ax=None, **kwargs):
        """Plot vertical velocity spectrum."""
        # Add a stacking velocity line on the plot
        stacking_velocity_ix = None
        velocity_bounds_ix = None
        if stacking_velocity is not None:
            stacking_times = self.get_time_knots(stacking_velocity)
            stacking_velocities = stacking_velocity(stacking_times)
            stacking_times_ix = self.times_to_indices(stacking_times)
            stacking_velocities_ix = np.interp(stacking_velocities, self.velocities, np.arange(self.n_velocities))
            stacking_velocity_ix = (stacking_times_ix, stacking_velocities_ix)

            if plot_bounds and stacking_velocity.bounds is not None:
                left_bound, right_bound = stacking_velocity.bounds
                left_times = self.get_time_knots(left_bound)
                right_times = self.get_time_knots(right_bound)
                bounds_times = np.unique(np.concatenate([left_times, right_times]))
                left_velocities = left_bound(bounds_times)
                right_velocities = right_bound(bounds_times)
                bounds_times_ix = self.times_to_indices(bounds_times)
                left_velocities_ix = np.interp(left_velocities, self.velocities, np.arange(self.n_velocities))
                right_velocities_ix = np.interp(right_velocities, self.velocities, np.arange(self.n_velocities))
                velocity_bounds_ix = (bounds_times_ix, left_velocities_ix, right_velocities_ix)

        super()._plot(title=title, x_label="Velocity, m/s", x_ticklabels=self.velocities,
                      x_ticker=x_ticker, y_ticklabels=self.times, y_ticker=y_ticker, ax=ax, grid=grid,
                      stacking_velocity_ix=stacking_velocity_ix, velocity_bounds_ix=velocity_bounds_ix,
                      colorbar=colorbar, **kwargs)
        return self

    @plotter(figsize=(10, 9), args_to_unpack="stacking_velocity")
    def plot(self, stacking_velocity=None, *, plot_bounds=True, title=None, interactive=False, **kwargs):
        """Plot vertical velocity spectrum.

        Parameters
        ----------
        stacking_velocity : StackingVelocity or str, optional
            Stacking velocity to plot if given. If its times are sampled less than once every 50 ms, each point will be
            highlighted with a circle.
            May be `str` if plotted in a pipeline: in this case it defines a component with stacking velocities to use.
        plot_bounds : bool, optional, defaults to True
            Whether to display bound used for stacking velocity calculation if they exist.
        title : str, optional
            Plot title. If not provided, equals to stacked lines "Vertical Velocity Spectrum" and coherency func name.
        x_ticker : dict, optional, defaults to None
            Parameters for ticks and ticklabels formatting for the x-axis; see `.utils.set_ticks` for more details.
        y_ticker : dict, optional, defaults to None
            Parameters for ticks and ticklabels formatting for the y-axis; see `.utils.set_ticks` for more details.
        grid : bool, optional, defaults to False
            Specifies whether to draw a grid on the plot.
        colorbar : bool or dict, optional, defaults to True
            Whether to add a colorbar to the right of the velocity spectrum plot.
            If `dict`, defines extra keyword arguments for `matplotlib.figure.Figure.colorbar`.
        clip_threshold_quantile : float, optional, defaults to 0.99
            Clip the velocity spectrum values by given quantile.
        n_levels : int, optional, defaults to 10
            The number of levels on the colorbar.
        ax : matplotlib.axes.Axes, optional, defaults to None
            Axes of the figure to plot on.
        kwargs : misc, optional
            Additional common keyword arguments for `x_ticker` and `y_tickers`.
        interactive : bool, optional, defaults to `False`
            Whether to plot velocity spectrum in interactive mode. This mode also plots the gather used to calculate
            the velocity spectrum. Clicking on velocity spectrum highlights the corresponding hodograph on the gather
            plot and allows performing NMO correction of the gather with the selected velocity.
            Interactive plotting must be performed in a JupyterLab environment with the `%matplotlib widget`
            magic executed and `ipympl` and `ipywidgets` libraries installed.
        sharey : bool, optional, defaults to True, only for interactive mode
            Whether to share y axis of velocity spectrum and gather plots.
        gather_plot_kwargs : dict, optional, only for interactive mode
            Additional arguments to pass to `Gather.plot`.

        Returns
        -------
        velocity_spectrum : VerticalVelocitySpectrum
            Self unchanged.
        """
        if title is None:
            title = f"Vertical Velocity Spectrum \n Coherency func: {self.coherency_func.__name__}"
        if isinstance(stacking_velocity, StackingVelocityField):
            stacking_velocity = stacking_velocity(self.coords)
        return super().plot(stacking_velocity=stacking_velocity, plot_bounds=plot_bounds, interactive=interactive,
                            title=title, **kwargs)

    @batch_method(target="for", args_to_unpack="init", copy_src=False)
    def calculate_stacking_velocity(self, init=None, bounds=None, relative_margin=None, acceleration_bounds="auto",
                                    times_step=100, max_offset=5000, hodograph_correction_step=25, max_n_skips=2):
        """Calculate stacking velocity by vertical velocity spectrum.

        Notes
        -----
        A detailed description of the proposed algorithm and its implementation can be found in
        :func:`~velocity_model.calculate_stacking_velocity` docs.

        Parameters
        ----------
        init : StackingVelocity or str, optional
            A rough estimate of the stacking velocity being picked. Used to calculate `bounds` as
            [`init` * (1 - `relative_margin`), `init` * (1 + `relative_margin`)] if they are not given.
            May be `str` if called in a pipeline: in this case it defines a component with stacking velocities to use.
            If not given, `self.stacking_velocity` is used.
        bounds : array-like of two StackingVelocity, optional
            Left and right bounds of an area for stacking velocity picking. If not given, `init` must be passed.
        relative_margin : positive float, optional
            A fraction of stacking velocities defined by `init` used to estimate `bounds` if they are not given.
            If not given, `self.relative_margin` is used.
        acceleration_bounds : tuple of two positive floats or "auto" or None, optional
            Minimal and maximal acceleration allowed for the stacking velocity function. If "auto", equals to the range
            of accelerations of stacking velocities in `bounds` extended by 50% in both directions. If `None`, only
            ensures that picked stacking velocity is monotonically increasing. Measured in meters/seconds^2.
        times_step : float, optional, defaults to 100
            A difference between two adjacent times defining graph nodes.
        max_offset : float, optional, defaults to 5000
            An offset for hodograph time estimation. Used to create graph nodes and calculate their velocities for each
            time.
        hodograph_correction_step : float, optional, defaults to 25
            The maximum difference in arrival time of two hodographs starting at the same zero-offset time and two
            adjacent velocities at `max_offset`. Used to create graph nodes and calculate their velocities for each
            time.
        max_n_skips : int, optional, defaults to 2
            Defines the maximum number of intermediate times between two nodes of the graph. Greater values increase
            computational costs, but tend to produce smoother stacking velocity.

        Returns
        -------
        stacking_velocity : StackingVelocity
            Calculated stacking velocity.
        """
        kwargs = {"init": get_first_defined(init, self.stacking_velocity), "bounds": bounds,
                  "relative_margin": get_first_defined(relative_margin, self.relative_margin),
                  "acceleration_bounds": acceleration_bounds, "times_step": times_step, "max_offset": max_offset,
                  "hodograph_correction_step": hodograph_correction_step, "max_n_skips": max_n_skips}
        return StackingVelocity.from_vertical_velocity_spectrum(self, **kwargs)


class ResidualVelocitySpectrum(BaseVelocitySpectrum):
    """A class for residual vertical velocity spectrum calculation and processing.

    Residual velocity spectrum is a hodograph coherency measure for a CDP gather along picked stacking velocity. The
    method of its computation for a given time and velocity completely coincides with the calculation of
    :class:`~VerticalVelocitySpectrum`, however, residual velocity spectrum is computed in a small area around given
    stacking velocity, thus allowing for additional optimizations.

    The boundaries in which calculation is performed depend on time `t` and are given by:
    `stacking_velocity(t)` * (1 +- `relative_margin`).

    Since the length of this velocity range varies for different timestamps, the residual velocity spectrum values are
    interpolated to obtain a rectangular matrix of size (`n_times`, max(right_boundary - left_boundary)), where
    `left_boundary` and `right_boundary` are arrays of left and right boundaries for all timestamps respectively.

    Thus the residual velocity spectrum is a function of time and relative velocity margin. Zero margin line
    corresponds to the given stacking velocity and generally should pass through local velocity spectrum maxima.

    Residual velocity spectrum instance can be created either directly by passing gather, stacking velocity and other
    arguments to its `__init__` or by calling :func:`~Gather.calculate_residual_velocity_spectrum` method (recommended
    way).

    Examples
    --------
    First let's sample a CDP gather from a survey:
    >>> survey = Survey(path, header_index=["INLINE_3D", "CROSSLINE_3D"], header_cols="offset")
    >>> gather = survey.sample_gather()

    Now let's calculate stacking velocity by velocity spectrum of the gather:
    >>> velocity_spectrum = gather.calculate_vertical_velocity_spectrum()
    >>> velocity = velocity_spectrum.calculate_stacking_velocity()

    Residual velocity spectrum for the gather and calculated stacking velocity can be obtained as follows:
    >>> residual_spectrum = gather.calculate_residual_velocity_spectrum(velocity)

    Parameters
    ----------
    gather : Gather
        Seismic gather to calculate residual velocity spectrum for.
    stacking_velocity : StackingVelocity or StackingVelocityField
        Stacking velocity around which residual velocity spectrum is calculated. `StackingVelocity` instance is used
        directly. If `StackingVelocityField` instance is passed, a `StackingVelocity` corresponding to gather
        coordinates is fetched from it.
    relative_margin : float, optional, defaults to 0.2
        Relative velocity margin, that determines the velocity range for velocity spectrum calculation for each time
        `t` as `stacking_velocity(t)` * (1 +- `relative_margin`).
    velocity_step : float, optional, defaults to 25
        A step between two adjacent velocities for which residual velocity spectrum is calculated. Measured in
        meters/seconds.
    window_size : int, optional, defaults to 50
        Temporal window size used for velocity spectrum calculation. The higher the `window_size` is, the smoother the
        resulting velocity spectrum will be but to the detriment of small details. Measured in milliseconds.
    mode: str, optional, defaults to 'semblance'
        The measure for estimating hodograph coherency.
        The available options are:
            `semblance` or `NE`,
            `stacked_amplitude` or `S`,
            `normalized_stacked_amplitude` or `NS`,
            `crosscorrelation` or `CC`,
            `energy_normalized_crosscorrelation` or `ENCC`.
    max_stretch_factor : float, defaults to np.inf
        Maximum allowable factor for the muter that attenuates the effect of waveform stretching after NMO correction.
        This mute is applied after NMO correction for each provided velocity and before coherency calculation. The
        lower the value, the stronger the mute. In case np.inf (default) no mute is applied.
        Reasonably good value is 0.65.
    interpolate: bool, optional, defaults to True
        Whether to perform linear interpolation to retrieve amplitudes along hodographs. If `False`, an amplitude at
        the nearest time sample is used.

    Attributes
    ----------
    gather : Gather
        Seismic gather for which residual velocity spectrum calculation was called.
    stacking_velocity : StackingVelocity
        Stacking velocity around which residual velocity spectrum was calculated.
    velocity_spectrum : 2d np.ndarray
        An array with calculated residual vertical velocity spectrum values.
    margins : 1d np.ndarray
        An array of velocity margins the spectrum was calculated for.
    margin_step : float
        A step between each two adjacent margins.
    relative_margin : float
        Relative velocity margin, that determines the velocity range for velocity spectrum calculation for each time.
    half_win_size_samples : int
        Half of the temporal window size for smoothing the velocity spectrum. Measured in samples.
    max_stretch_factor: float
        Maximum allowable factor for stretch muter.
    """
    def __init__(self, gather, stacking_velocity, relative_margin=0.2, velocity_step=25, window_size=50,
                 mode='semblance', max_stretch_factor=np.inf, interpolate=True):
        super().__init__(gather, window_size, mode, max_stretch_factor)
        if isinstance(stacking_velocity, StackingVelocityField):
            stacking_velocity = stacking_velocity(self.coords)
        self.stacking_velocity = stacking_velocity
        self.relative_margin = relative_margin

        stacking_velocities = self.stacking_velocity(self.times)
        kwargs = {"spectrum_func": self.calc_single_velocity_spectrum, "coherency_func": self.coherency_func,
                  "gather_data": self.gather.data, "times": self.times, "offsets": self.gather.offsets,
                  "stacking_velocities": stacking_velocities, "relative_margin": relative_margin,
                  "velocity_step": velocity_step, "sample_interval": self.sample_interval, "delay": self.delay,
                  "half_win_size_samples": self.half_win_size_samples, "max_stretch_factor": max_stretch_factor,
                  "interpolate": interpolate}
        self.velocity_spectrum = self._calc_spectrum_numba(**kwargs)
        self.margins, self.margin_step = np.linspace(-self.relative_margin, self.relative_margin, self.n_margins,
                                                     retstep=True)

    @property
    def n_margins(self):
        """int: The number of velocity margins the spectrum was calculated for."""
        return self.velocity_spectrum.shape[1]

    @staticmethod
    @njit(nogil=True, fastmath=True, parallel=True)
    def _calc_spectrum_numba(spectrum_func, coherency_func, gather_data, times, offsets, stacking_velocities,
                             relative_margin, velocity_step, sample_interval, delay, half_win_size_samples,
                             max_stretch_factor, interpolate):
        """Parallelized and njitted method for residual vertical velocity spectrum calculation.

        Parameters
        ----------
        spectrum_func : njitted callable
            Base function for velocity spectrum calculation for a single velocity and a time range.
        coherency_func : njitted callable
            A function for hodograph coherency estimation.
        other parameters : misc
            Passed directly from class attributes or `__init__` arguments (except for `stacking_velocities` which are
            the values of `stacking_velocity` evaluated at gather times).

        Returns
        -------
        residual_velocity_spectrum : 2d np.ndarray
            Array with residual vertical velocity spectrum values.
        """
        # Calculate velocity bounds and a range of velocities for residual spectrum calculation
        left_bound = stacking_velocities * (1 - relative_margin)
        right_bound = stacking_velocities * (1 + relative_margin)
        min_velocity = left_bound.min()
        max_velocity = right_bound.max()
        n_velocities = math.ceil((max_velocity - min_velocity) / velocity_step) + 1
        velocities = (min_velocity + velocity_step * np.arange(n_velocities)).astype(np.float32)

        # Convert bounds to their indices in the array of velocities and construct a binary mask that stores True
        # values for (time, velocity) pairs for which spectrum should be calculated
        left_bound_ix = np.empty(len(left_bound), dtype=np.int32)
        right_bound_ix = np.empty(len(right_bound), dtype=np.int32)
        spectrum_mask = np.zeros((gather_data.shape[1], len(velocities)), dtype=np.bool_)
        for i in prange(len(left_bound_ix)):
            left_bound_ix[i] = np.argmin(np.abs(left_bound[i] - velocities))
            right_bound_ix[i] = np.argmin(np.abs(right_bound[i] - velocities))
            spectrum_mask[i, left_bound_ix[i] : right_bound_ix[i] + 1] = True

        # Calculate only necessary part of the vertical velocity spectrum
        velocity_spectrum = np.zeros((gather_data.shape[1], len(velocities)), dtype=np.float32)
        for i in prange(len(velocities)):
            t_ix = np.where(spectrum_mask[:, i])[0]
            if len(t_ix) == 0:
                continue
            t_min_ix = t_ix[0]
            t_max_ix = t_ix[-1]

            spectrum_func(coherency_func=coherency_func, gather_data=gather_data, times=times, offsets=offsets,
                          velocity=velocities[i] / 1000, sample_interval=sample_interval, delay=delay,
                          half_win_size_samples=half_win_size_samples, t_min_ix=t_min_ix, t_max_ix=t_max_ix+1,
                          max_stretch_factor=max_stretch_factor, interpolate=interpolate,
                          out=velocity_spectrum[t_min_ix : t_max_ix + 1, i])

        # Interpolate velocity spectrum to get a rectangular image
        residual_velocity_spectrum_len = (right_bound_ix - left_bound_ix).max()
        residual_velocity_spectrum = np.empty((len(times), residual_velocity_spectrum_len), dtype=np.float32)
        for i in prange(len(residual_velocity_spectrum)):
            cropped_spectrum = velocity_spectrum[i, left_bound_ix[i] : right_bound_ix[i] + 1]
            cropped_velocities = velocities[left_bound_ix[i] : right_bound_ix[i] + 1]
            target_velocities = np.linspace(left_bound[i], right_bound[i], residual_velocity_spectrum_len)
            residual_velocity_spectrum[i] = np.interp(target_velocities, cropped_velocities, cropped_spectrum)
        return residual_velocity_spectrum

    def get_time_velocity_by_indices(self, time_ix, velocity_ix):
        """Get time (in milliseconds) and velocity (in meters/milliseconds) by their indices (possibly non-integer) in
        residual velocity spectrum."""
        if (time_ix < 0) or (time_ix > self.n_times - 1):
            return None, None
        time = self.delay + self.sample_interval * time_ix

        if (velocity_ix < 0) or (velocity_ix > self.n_margins - 1):
            return time, None
        margin = -self.relative_margin + velocity_ix * self.margin_step
        velocity = self.stacking_velocity(time) * (1 + margin) / 1000  # from m/s to m/ms
        return time, velocity

    def _plot(self, *, acceptable_margin=None, title=None, x_ticker=None, y_ticker=None, grid=False, colorbar=True,
              ax=None, **kwargs):
        """Plot residual vertical velocity spectrum."""
        stacking_times_ix = self.times_to_indices(self.get_time_knots(self.stacking_velocity))
        stacking_velocities_ix = np.full_like(stacking_times_ix, (self.n_margins - 1) / 2)
        stacking_velocity_ix = (stacking_times_ix, stacking_velocities_ix)

        velocity_bounds_ix = None
        if acceptable_margin is not None:
            bounds = [-acceptable_margin, acceptable_margin]
            left_ix, right_ix = np.interp(bounds, self.margins, np.arange(self.n_margins))
            velocity_bounds_ix = ([0, self.n_times - 1], left_ix, right_ix)

        super()._plot(title=title, x_label="Relative velocity margin, %", x_ticklabels=self.margins * 100,
                      x_ticker=x_ticker, y_ticklabels=self.times, y_ticker=y_ticker, ax=ax, grid=grid,
                      stacking_velocity_ix=stacking_velocity_ix, velocity_bounds_ix=velocity_bounds_ix,
                      colorbar=colorbar, **kwargs)
        return self

    @plotter(figsize=(10, 9))
    def plot(self, *, acceptable_margin=None, title=None, interactive=False, **kwargs):
        """Plot residual vertical velocity spectrum. The plot always has a vertical line in the middle, representing
        the stacking velocity it was calculated for.

        Parameters
        ----------
        acceptable_margin : float, optional
            Defines an area around central stacking velocity that will be highlighted on the spectrum plot as
            `stacking_velocity(t)` * (1 +- `acceptable_margin`) for each time `t`. May be used for visual quality
            control of stacking velocity picking by setting this value low enough and checking that local maximas of
            velocity spectrum corresponding to primaries lie inside the highlighted area.
        title : str, optional
            Plot title. If not provided, equals to stacked lines "Residual Velocity Spectrum" and coherency func name.
        x_ticker : dict, optional, defaults to None
            Parameters for ticks and ticklabels formatting for the x-axis; see `.utils.set_ticks` for more details.
        y_ticker : dict, optional, defaults to None
            Parameters for ticks and ticklabels formatting for the y-axis; see `.utils.set_ticks` for more details.
        grid : bool, optional, defaults to False
            Specifies whether to draw a grid on the plot.
        colorbar : bool or dict, optional, defaults to True
            Whether to add a colorbar to the right of the residual velocity spectrum plot.
            If `dict`, defines extra keyword arguments for `matplotlib.figure.Figure.colorbar`.
        clip_threshold_quantile : float, optional, defaults to 0.99
            Clip the residual velocity spectrum values by given quantile.
        n_levels : int, optional, defaults to 10
            The number of levels on the colorbar.
        ax : matplotlib.axes.Axes, optional, defaults to None
            Axes of the figure to plot on.
        kwargs : misc, optional
            Additional common keyword arguments for `x_ticker` and `y_tickers`.
        interactive : bool, optional, defaults to `False`
            Whether to plot residual velocity spectrum in interactive mode. This mode also plots the gather used to
            calculate the residual velocity spectrum. Clicking on residual velocity spectrum highlights the
            corresponding hodograph on the gather plot and allows performing NMO correction of the gather with the
            selected velocity. Interactive plotting must be performed in a JupyterLab environment with the
            `%matplotlib widget` magic executed and `ipympl` and `ipywidgets` libraries installed.
        sharey : bool, optional, defaults to True, only for interactive mode
            Whether to share y axis of residual velocity spectrum and gather plots.
        gather_plot_kwargs : dict, optional, only for interactive mode
            Additional arguments to pass to `Gather.plot`.

        Returns
        -------
        velocity_spectrum : ResidualVelocitySpectrum
            Self unchanged.
        """
        if title is None:
            title = f"Residual Velocity Spectrum \n Coherency func: {self.coherency_func.__name__}"
<<<<<<< HEAD
        return super().plot(interactive=interactive, title=title, **kwargs)



class SlantStackPlot(VelocitySpectrumPlot):

    def get_hodograph(self, corrected):
        """Get hodograph times if click has been performed."""
        if (self.click_time is None) or (self.click_vel is None):
            return None
        if not corrected:
            return self.click_time + self.gather.offsets/self.click_vel
        return np.full_like(self.gather.offsets, self.click_time)

class SlantStack(VerticalVelocitySpectrum):

    # @staticmethod
    # @njit(nogil=True, fastmath=True, parallel=True)
    # def calc_single_velocity_spectrum(coherency_func, gather_data, times, offsets, velocity, sample_interval,
    #                                    half_win_size_samples, t_min_ix, t_max_ix, max_stretch_factor=np.inf, out=None):
    @staticmethod
    @njit(nogil=True, fastmath=True, parallel=True)
    def calc_single_velocity_spectrum(coherency_func, gather_data, times, offsets, velocity, sample_interval, delay,
                                half_win_size_samples, t_min_ix, t_max_ix, max_stretch_factor=np.inf, out=None):
        t_win_size_min_ix = max(0, t_min_ix - half_win_size_samples)
        t_win_size_max_ix = min(len(times) - 1, t_max_ix + half_win_size_samples)

        corrected_gather_data = apply_lmo(gather_data, times[t_win_size_min_ix: t_win_size_max_ix + 1], offsets, velocity, sample_interval, delay)

        numerator, denominator = coherency_func(corrected_gather_data)

        if out is None:
            out = np.empty(t_max_ix - t_min_ix, dtype=np.float32)

        for t in prange(t_min_ix, t_max_ix):
            t_rel = t - t_win_size_min_ix
            ix_from = max(0, t_rel - half_win_size_samples)
            ix_to = min(corrected_gather_data.shape[1] - 1, t_rel + half_win_size_samples)
            out[t - t_min_ix] = np.sum(numerator[ix_from : ix_to]) / (np.sum(denominator[ix_from : ix_to]) + 1e-8)
        return out

    def plot(self, *args, interactive=False, **kwargs):
        """Plot velocity spectrum in interactive or non-interactive mode."""
        if not interactive:
            return self._plot(*args, **kwargs)
        return SlantStackPlot(self, *args, **kwargs).plot()


class DispersionSpectrumPlot(VelocitySpectrumPlot):
    def get_gather_title(self):
        """Get title of the gather plot."""
        if (self.click_time is None) or (self.click_vel is None):
            return "Gather"
        return f"Hodographs with freq {self.click_time:.0f} HZ with {self.click_vel:.2f} km/s velocity"

    def get_gather(self, corrected=False):
        """Get an optionally corrected gather."""
        if not corrected:
            return self.gather
        return self.gather

    def get_hodograph(self, corrected):
        """Get hodograph times if click has been performed."""
        if (self.click_time is None) or (self.click_vel is None):
            return None
        if not corrected:
            return self.click_time + self.gather.offsets/self.click_vel
        return np.full_like(self.gather.offsets, self.click_time)

    def plot_gather(self, ax, corrected=False):
        """Plot the gather and a hodograph if click has been performed."""
        if corrected:
            self.gather.plot(ax=ax)
            return
        if (self.click_time is None) or (self.click_vel is None):
            self.gather.plot(ax=ax)
            return
        gather = self.get_gather(corrected=corrected).copy()

        dt = 400
        hodographs = [np.array(t0 + self.gather.offsets/self.click_vel) for t0 in np.arange(-self.gather.times[-1], self.gather.times[-1], dt)]
        for hodograph in hodographs:
            hodograph_y = self.gather.times_to_indices(hodograph) - 0.5  # Correction for pixel center
            half_window = dt / 2 / 2 / self.gather.sample_interval
            hodograph_low = np.clip(hodograph_y - half_window, 0, len(self.gather.times) - 1)
            hodograph_high = np.clip(hodograph_y + half_window, 0, len(self.gather.times) - 1)
            ax.fill_between(np.arange(len(hodograph)), hodograph_low, hodograph_high, color="tab:blue", alpha=0.3)

        gather.bandpass_filter(low=self.click_time - 1, high=self.click_time + 1, filter_size=81 * 2)
        gather.plot(ax=ax, q_vmin=0.2, q_vmax=0.8) # gather_plot_kwargs




class EmptySpectrum(VerticalVelocitySpectrum):
    
    def __init__(self, gather, velocities, f, spectrum, title=None):
        self.gather = gather
        self.velocity_spectrum = spectrum
        self.velocities = velocities
        self.half_win_size_samples = 1
        self.max_stretch_factor = 1
        self.coherency_func = COHERENCY_FUNCS.get('NE')
        self._times = f
        self.title = title

    @property
    def sample_interval(self):
        return np.diff(self.times)[0]

    def _plot(self, *args, **kwargs):
        """Plot vertical velocity spectrum."""
        kwargs['title'] = self.title
        super()._plot(*args, **kwargs)

    def plot(self, *args, interactive=False, **kwargs):
        if not interactive:
            return self._plot(*args, **kwargs)
        return DispersionSpectrumPlot(self, *args, **kwargs).plot()

    def normalize(self):
        spectrum_max = np.nansum(self.velocity_spectrum ** 2, axis=1, keepdims=True) ** 0.5
        self.velocity_spectrum = np.where(spectrum_max != 0, self.velocity_spectrum / spectrum_max, 0)
        return self

from numba import njit, prange
@njit(nogil=True, parallel=True)
def ps(velocities, frequencies, offsets, fft):
    power = np.empty((len(velocities), len(frequencies)), dtype=np.float64)
    dx = offsets[1:] - offsets[:-1]
    #for row, vel in enumerate(velocities):
    for row in prange(len(velocities)):
        vel = velocities[row]
        exponent = 1j * 2*np.pi/vel * offsets
        for col in range(len(frequencies)):
            frq = frequencies[col]
            f_index = col
            shift = np.exp(exponent*frq)
            #inner = shift*fft[:, f_index]/np.abs(fft[:, f_index])
            inner = np.where(np.abs(fft[:, f_index]), shift*fft[:, f_index]/np.abs(fft[:, f_index]), 0)
            power[row, col] = np.abs(np.sum(0.5*dx*(inner[:-1] + inner[1:])))

    return power


class PhaseShist(EmptySpectrum):

    title = 'PhaseShift'

    def __init__(self, gather, velocities, fmax=None):
        N = gather.n_samples
        A = np.fft.fft(gather.data)[:, :N // 2]
        f = np.fft.fftfreq(gather.n_samples, gather.sample_interval / 1000)[:N // 2]

        fmax = fmax or f.max()
        #A = A[:, f < fmax]
        f = f[f < fmax]
        power = ps(velocities, f, gather.offsets, A).T

        # power_max = np.nansum(power ** 2, axis=1, keepdims=True) ** 0.5
        # power = np.where(power_max != 0, power / power_max, 0)
    
        super().__init__(gather, velocities, f, power)
    
 

from tqdm import tqdm
from .utils.bessel import j0, y0

@njit(parallel=True)
def fdbf(fft, velocities, frequencies, offsets, cylindrical=False, weighted=False):
    power = np.empty((len(frequencies), len(velocities)), dtype=np.complex128)
    k = 2 * np.pi * frequencies.reshape(-1, 1) / velocities.reshape(1, -1)
    NF = len(frequencies)

    for i in prange(NF):
        for j in range(len(velocities)):
            kx = k[i, j] * offsets
            if cylindrical:
                h0_kx = j0(kx) + 1j * y0(kx)
                angle_kx = np.angle(h0_kx)
                steer = np.exp(-1j * angle_kx).reshape(1, -1)
            else:
                steer = np.exp(-1j * kx).reshape(1, -1)

            if weighted:
                w = (offsets.reshape(1, -1) ** (2 - 4 * i / (NF - 1)))
                steer = w * steer
        
            HS = np.conjugate(steer) @ fft[:, i]
            power[i, j] = (HS * np.conjugate(HS)).item()

    return power

class BeamFormer(EmptySpectrum):

    title = 'BeamFormer'

    def __init__(self, gather, velocities, fmax=None, weighted=False, cylindrical=True):
        frequencies = np.fft.fftfreq(gather.n_samples, gather.sample_interval / 1000)
        fft = np.fft.fft(gather.data)
    
        fmax = fmax or frequencies.max()
        mask = (0 < frequencies) & (frequencies < fmax)
        frequencies = frequencies[mask]
        fft = fft[:, mask]

        w = 1 / gather.offsets.reshape(-1, 1) ** 0.5
        fft = fft * w
        power = fdbf(fft, velocities, frequencies, gather.offsets.astype(np.float32), cylindrical, weighted)
        power = np.abs(power)
    
        # power_max = np.nansum(power ** 2, axis=1, keepdims=True) ** 0.5
        # power = np.where(power_max != 0, power / power_max, 0)

        super().__init__(gather, velocities, frequencies, power)


@njit(nogil=True, parallel=True)
def compute_linear_hodograph_times(offsets, times, velocities):
    velocities = np.ascontiguousarray(np.broadcast_to(velocities, times.shape))
    return times.reshape(-1, 1) + (offsets / velocities.reshape(-1, 1))

from ..gather.utils.correction import get_hodograph
@njit(nogil=True, parallel=True)
def apply_lmo(gather_data, times, offsets, stacking_velocities, sample_interval, delay, fill_value=0):
    corrected_gather_data = np.full_like(gather_data, fill_value=fill_value)
    hodograph_times = compute_linear_hodograph_times(offsets, times, stacking_velocities)
    for i in prange(times.shape[0]):
        get_hodograph(gather_data, offsets, hodograph_times[i], sample_interval, delay, fill_value=fill_value, out=corrected_gather_data[:, i])
    return corrected_gather_data


ALL_FASTMATH_FLAGS  = {'nnan', 'ninf', 'nsz', 'arcp', 'contract', 'afn', 'reassoc'}
@njit(nopython=True, nogil=True, parallel=True, fastmath=ALL_FASTMATH_FLAGS - {'nnan'})
def stacked_amplitude_sum(corrected_gather):
    numerator = np.empty_like(corrected_gather[0])
    denominator = np.ones_like(corrected_gather[0])
    for i in prange(corrected_gather.shape[1]):
        numerator[i] = np.nansum(corrected_gather[:, i])
    return numerator, denominator
=======
        return super().plot(interactive=interactive, acceptable_margin=acceptable_margin, title=title, **kwargs)
>>>>>>> 50a80db0
<|MERGE_RESOLUTION|>--- conflicted
+++ resolved
@@ -845,8 +845,7 @@
         """
         if title is None:
             title = f"Residual Velocity Spectrum \n Coherency func: {self.coherency_func.__name__}"
-<<<<<<< HEAD
-        return super().plot(interactive=interactive, title=title, **kwargs)
+        return super().plot(interactive=interactive, acceptable_margin=acceptable_margin, title=title, **kwargs)
 
 
 
@@ -1087,6 +1086,3 @@
     for i in prange(corrected_gather.shape[1]):
         numerator[i] = np.nansum(corrected_gather[:, i])
     return numerator, denominator
-=======
-        return super().plot(interactive=interactive, acceptable_margin=acceptable_margin, title=title, **kwargs)
->>>>>>> 50a80db0
