"""Package-level constants"""

EPS = 1e-10

# Size of trace headers in a SEG-Y file in bytes
TRACE_HEADER_SIZE = 240


# Valid aliases for file endianness and corresponding format string prefixes to be passed to struct.unpack
ENDIANNESS = {
    "big": ">",
    "msb": ">",
    "little": "<",
    "lsb": "<",
}


# Custom headers optionally added by SeismicPro to those from SEG-Y file
HDR_DEAD_TRACE = 'DeadTrace'
<<<<<<< HEAD
HDR_FIRST_BREAK = 'FirstBreak'
=======
HDR_FIRST_BREAK = 'FirstBreak'
HDR_TRACE_POS = 'TRACE_POS_IN_SURVEY'


# Default velocity for spherical divergence correction as provided in Paradigm.
DEFAULT_SDC_VELOCITY = StackingVelocity(
    times=[0.0, 100.0, 700.0, 1000.0, 1400.0, 1800.0, 1950.0, 4200.0, 7000.0],  # milliseconds
    velocities=[1524.0, 1524.0, 1924.5, 2184.0, 2339.6, 2676.0, 2889.5, 3566.0, 4785.3]  # meters/second
)
>>>>>>> 183d4280
<|MERGE_RESOLUTION|>--- conflicted
+++ resolved
@@ -17,16 +17,5 @@
 
 # Custom headers optionally added by SeismicPro to those from SEG-Y file
 HDR_DEAD_TRACE = 'DeadTrace'
-<<<<<<< HEAD
 HDR_FIRST_BREAK = 'FirstBreak'
-=======
-HDR_FIRST_BREAK = 'FirstBreak'
-HDR_TRACE_POS = 'TRACE_POS_IN_SURVEY'
-
-
-# Default velocity for spherical divergence correction as provided in Paradigm.
-DEFAULT_SDC_VELOCITY = StackingVelocity(
-    times=[0.0, 100.0, 700.0, 1000.0, 1400.0, 1800.0, 1950.0, 4200.0, 7000.0],  # milliseconds
-    velocities=[1524.0, 1524.0, 1924.5, 2184.0, 2339.6, 2676.0, 2889.5, 3566.0, 4785.3]  # meters/second
-)
->>>>>>> 183d4280
+HDR_TRACE_POS = 'TRACE_POS_IN_SURVEY'