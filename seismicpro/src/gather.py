"""Implements Gather class that represents a group of seismic traces that share some common acquisition parameter"""

import os
import warnings
from copy import deepcopy
from textwrap import dedent
from functools import partial

import segyio
import numpy as np
import pandas as pd
from mpl_toolkits.axes_grid1 import make_axes_locatable

from .muting import Muter
from .semblance import Semblance, ResidualSemblance
from .velocity_cube import StackingVelocity, VelocityCube
from .decorators import batch_method, plotter
from .utils import normalization, correction
from .utils import to_list, convert_times_to_mask, convert_mask_to_pick, mute_gather, set_ticks, plot_arg_to_dict


class Gather:
    """A class representing a single seismic gather.

    A gather is a collection of seismic traces that share some common acquisition parameter (same index value of the
    generating survey header in our case). Unlike `Survey`, `Gather` instance stores loaded seismic traces along with
    a corresponding subset of its parent survey header.

    `Gather` instance can be created in three main ways:
    1. Either by calling `Survey.sample_gather` to get a randomly selected gather,
    2. Or by calling `Survey.get_gather` to get a particular gather by its index value,
    3. Or by calling `Index.get_gather` to get a particular gather by its index value from a specified survey.

    Most of the methods change gather data inplace, thus `Gather.copy` may come in handy to keep the original gather
    available.

    Examples
    --------
    Let's load a randomly selected common source gather, sort it by offset and plot:
    >>> survey = Survey(path, header_index="FieldRecord", header_cols=["TraceNumber", "offset"], name="survey")
    >>> gather = survey.sample_gather().sort(by="offset")
    >>> gather.plot()

    Parameters
    ----------
    headers : pd.DataFrame
        A subset of parent survey header with common index value defining the gather.
    data : 2d np.ndarray
        Trace data of the gather with (num_traces, trace_lenght) layout.
    samples : 1d np.ndarray of floats
        Recording time for each trace value. Measured in milliseconds.
    sample_rate : float
        Sample rate of seismic traces. Measured in milliseconds.
    survey : Survey
        A survey that generated the gather.

    Attributes
    ----------
    headers : pd.DataFrame
        A subset of parent survey header with common index value defining the gather.
    data : 2d np.ndarray
        Trace data of the gather with (num_traces, trace_lenght) layout.
    samples : 1d np.ndarray of floats
        Recording time for each trace value. Measured in milliseconds.
    sample_rate : float
        Sample rate of seismic traces. Measured in milliseconds.
    survey : Survey
        A survey that generated the gather.
    sort_by : None or str
        Headers column that was used for gather sorting. If `None`, no sorting was performed.
    """
    def __init__(self, headers, data, samples, sample_rate, survey):
        self.headers = headers
        self.data = data
        self.samples = samples
        self.sample_rate = sample_rate
        self.survey = survey
        self.sort_by = None

    @property
    def times(self):
        """1d np.ndarray of floats: Recording time for each trace value. Measured in milliseconds."""
        return self.samples

    @property
    def offsets(self):
        """1d np.ndarray of floats: The distance between source and receiver for each trace. Measured in meters."""
        return self.headers['offset'].values

    @property
    def shape(self):
        """tuple with 2 elements: The number of traces in the gather and trace length in samples."""
        return self.data.shape

    @property
    def n_traces(self):
        """int: The number of traces in the gather."""
        return self.shape[0]

    @property
    def n_samples(self):
        """int: Trace length in samples."""
        return self.shape[1]

    def __getitem__(self, key):
        """Either select gather headers values by their names or create a new `Gather` with specified traces and
        samples depending on the key type.

        Notes
        -----
        1. If the data after `__getitem__` is no longer sorted, `sort_by` attribute in the resulting `Gather` will be
        set to `None`.
        2. If headers selection is performed, a 2d array is always returned even for a single header.

        Parameters
        ----------
        key : str, list of str, int, list, tuple, slice
            If str or list of str, gather headers to get as a 2d np.ndarray.
            Otherwise, indices of traces and samples to get. In this case, __getitem__ behaviour almost coincides with
            np.ndarray indexing and slicing except for cases, when resulting ndim is not preserved or joint indexation
            of gather attributes becomes ambiguous (e.g. gather[[0, 1], [0, 1]]).

        Returns
        -------
        result : 2d np.ndarray or Gather
            Headers values or Gather with a specified subset of traces and samples.

        Raises
        ------
        ValueError
            If the resulting gather is empty, or data ndim has changed, or joint attribute indexation is ambiguous.
        """
<<<<<<< HEAD
        self.validate(required_header_cols=key)
        return self.headers[key].values
=======
        # If key is str or array of str, treat it as names of headers columns
        keys_array = np.array(to_list(key))
        if keys_array.dtype.type == np.str_:
            self.validate(required_header_cols=keys_array)
            # Avoid using direct pandas indexing to speed up multiple headers selection from gathers with a small
            # number of traces
            headers = []
            for col in keys_array:
                header = self.headers[col] if col in self.headers.columns else self.headers.index.get_level_values(col)
                headers.append(header.values)
            return np.column_stack(headers)

        # Perform traces and samples selection
        key = (key, ) if not isinstance(key, tuple) else key
        key = key + (slice(None), ) if len(key) == 1 else key
        indices = ()
        for axis_indexer, axis_shape in zip(key, self.shape):
            if isinstance(axis_indexer, (int, np.integer)):
                # Convert negative array index to a corresponding positive one
                axis_indexer %= axis_shape
                # Switch from simple indexing to a slice to keep array dims
                axis_indexer = slice(axis_indexer, axis_indexer+1)
            elif isinstance(axis_indexer, tuple):
                # Force advanced indexing for `samples`
                axis_indexer = list(axis_indexer)
            indices = indices + (axis_indexer, )

        new_self = self.copy(ignore=['data', 'headers', 'samples'])
        new_self.data = self.data[indices]
        if new_self.data.ndim != 2:
            raise ValueError("Data ndim is not preserved or joint indexation of gather attributes becomes ambiguous "
                             "after indexation")
        if new_self.data.size == 0:
            raise ValueError("Empty gather after indexation")

        # The two-dimensional `indices` array describes the indices of the traces and samples to be obtained,
        # respectively.
        new_self.headers = self.headers.iloc[indices[0]]
        new_self.samples = self.samples[indices[1]]

        # Check that `sort_by` still represents the actual trace sorting as it might be changed during getitem.
        if new_self.sort_by is not None and not new_self.headers[new_self.sort_by].is_monotonic_increasing:
            new_self.sort_by = None
        return new_self
>>>>>>> abbb479f

    def __setitem__(self, key, value):
        """Set given values to selected gather headers.

        Parameters
        ----------
        key : str or list of str
            Gather headers to set values for.
        value : np.ndarray
            Headers values to set.
        """
        key = to_list(key)
        val = pd.DataFrame(value, columns=key, index=self.headers.index)
        self.headers[key] = val

    def __str__(self):
        """Print gather metadata including information about its survey, headers and traces."""

        # Calculate offset range
        offsets = self.headers.get('offset')
        offset_range = f'[{np.min(offsets)} m, {np.max(offsets)} m]' if offsets is not None else None

        # Determine index value
        index = np.unique(self.headers.index)
        index = 'combined' if len(index) > 1 else index.item()

        # Count the number of zero/constant traces
        n_dead_traces = np.isclose(np.max(self.data, axis=1), np.min(self.data, axis=1)).sum()
        msg = f"""
        Parent survey path:          {self.survey.path}
        Parent survey name:          {self.survey.name}

        Number of traces:            {self.n_traces}
        Trace length:                {self.n_samples} samples
        Sample rate:                 {self.sample_rate} ms
        Times range:                 [{min(self.samples)} ms, {max(self.samples)} ms]
        Offsets range:               {offset_range}

        Index name(s):               {', '.join(self.headers.index.names)}
        Index value:                 {index}
        Gather sorting:              {self.sort_by}

        Gather statistics:
        Number of dead traces:       {n_dead_traces}
        mean | std:                  {np.mean(self.data):>10.2f} | {np.std(self.data):<10.2f}
         min | max:                  {np.min(self.data):>10.2f} | {np.max(self.data):<10.2f}
         q01 | q99:                  {self.get_quantile(0.01):>10.2f} | {self.get_quantile(0.99):<10.2f}
        """
        return dedent(msg)

    def info(self):
        """Print gather metadata including information about its survey, headers and traces."""
        print(self)

    def get_coords(self, coords_columns="index"):
        """Get spatial coordinates of the gather.

        Parameters
        ----------
        coords_columns : None, "index" or 2 element array-like, defaults to "index"
            - If `None`, (`None`, `None`) tuple is returned.
            - If "index", unique index value is used to define gather coordinates
            - If 2 element array-like, `coords_columns` define gather headers to get x and y coordinates from.
            In the last two cases index or column values are supposed to be unique for all traces in the gather.

        Returns
        -------
        coords : tuple with 2 elements
            Gather spatial coordinates.

        Raises
        ------
        ValueError
            If gather coordinates are non-unique or more than 2 columns were passed.
        """
        if coords_columns is None:
            return (None, None)
        if coords_columns == "index":
            coords_columns = list(self.headers.index.names)
        coords = np.unique(self.headers.reset_index()[coords_columns].values, axis=0)
        if coords.shape[0] != 1:
            raise ValueError("Gather coordinates are non-unique")
        if coords.shape[1] != 2:
            raise ValueError(f"Gather position must be defined by exactly two coordinates, not {coords.shape[1]}")
        return tuple(coords[0].tolist())

    @batch_method(target='threads', copy_src=False)
    def copy(self, ignore=None):
        """Perform a deepcopy of all gather attributes except for `survey` and those specified in ignore, which are
        kept unchanged.

        Parameters
        ----------
        ignore : str or array of str, defaults to None
            Attributes that won't be copied.

        Returns
        -------
        copy : Gather
            Copy of the gather.
        """
        ignore_attrs = set() if ignore is None else set(to_list(ignore))
        ignore_attrs = [getattr(self, attr) for attr in ignore_attrs | {'survey'}]

        # Construct a memo dict with attributes, that should not be copied
        memo = {id(attr): attr for attr in ignore_attrs}
        return deepcopy(self, memo)

    @batch_method(target='for')
    def get_item(self, *args):
        """An interface for `self.__getitem__` method."""
        return self[args if len(args) > 1 else args[0]]

    def _validate_header_cols(self, required_header_cols):
        """Check if the gather headers contain all columns from `required_header_cols`."""
        header_cols = set(self.headers.columns) | set(self.headers.index.names)
        missing_headers = set(to_list(required_header_cols)) - header_cols
        if missing_headers:
            err_msg = "The following headers must be preloaded: {}"
            raise ValueError(err_msg.format(", ".join(missing_headers)))

    def _validate_sorting(self, required_sorting):
        """Check if the gather is sorted by `required_sorting` header."""
        if self.sort_by != required_sorting:
            raise ValueError(f"Gather should be sorted by {required_sorting} not {self.sort_by}")

    def validate(self, required_header_cols=None, required_sorting=None):
        """Perform the following checks for a gather:
            1. Its header contains all columns from `required_header_cols`,
            2. It is sorted by `required_sorting` header.

        Parameters
        ----------
        required_header_cols : None or str or array-like of str, defaults to None
            Required gather header columns. If `None`, no check is performed.
        required_sorting : None or str, defaults to None
            Required gather sorting. If `None`, no check is performed.

        Returns
        -------
        self : Gather
            Self unchanged.

        Raises
        ------
        ValueError
            If any of checks above failed.
        """
        if required_header_cols is not None:
            self._validate_header_cols(required_header_cols)
        if required_sorting is not None:
            self._validate_sorting(required_sorting)
        return self

    #------------------------------------------------------------------------#
    #                              Dump methods                              #
    #------------------------------------------------------------------------#

    @batch_method(target='for', force=True, copy_src=False)
    def dump(self, path, name=None, copy_header=False):
        """Save the gather to a `.sgy` file.

        Notes
        -----
        All binary and textual headers are copied from the parent SEG-Y file unchanged.

        Parameters
        ----------
        path : str
            The directory to dump the gather in.
        name : str, optional, defaults to None
            The name of the file. If `None`, the concatenation of the survey name and the value of gather index will
            be used.
        copy_header : bool, optional, defaults to False
            Whether to copy the headers that weren't loaded during Survey creation from the parent SEG-Y file.

        Returns
        -------
        self : Gather
            Gather unchanged.

        Raises
        ------
        ValueError
            If empty `name` was specified.
        """
        parent_handler = self.survey.segy_handler

        if name is None:
            name = "_".join(map(str, [self.survey.name] + to_list(self.headers.index.values[0])))
        if name == "":
            raise ValueError("Argument `name` can not be empty.")
        if not os.path.splitext(name)[1]:
            name += ".sgy"
        full_path = os.path.join(path, name)

        os.makedirs(path, exist_ok=True)
        # Create segyio spec. We choose only specs that relate to unstructured data.
        spec = segyio.spec()
        spec.samples = self.samples
        spec.ext_headers = parent_handler.ext_headers
        spec.format = parent_handler.format
        spec.tracecount = self.n_traces

        trace_headers = self.headers.reset_index()

        # Remember ordinal numbers of traces in the parent SEG-Y file to further copy their headers
        # and reset them to start from 1 in the resulting file to match SEG-Y standard.
        trace_ids = trace_headers["TRACE_SEQUENCE_FILE"].values - 1
        trace_headers["TRACE_SEQUENCE_FILE"] = np.arange(len(trace_headers)) + 1

        # Keep only headers, defined by SEG-Y standard.
        used_header_names = set(trace_headers.columns) & set(segyio.tracefield.keys.keys())
        trace_headers = trace_headers[used_header_names]

        # Now we change column name's into byte number based on the SEG-Y standard.
        trace_headers.rename(columns=lambda col_name: segyio.tracefield.keys[col_name], inplace=True)
        trace_headers_dict = trace_headers.to_dict("index")

        with segyio.create(full_path, spec) as dump_handler:
            # Copy binary headers from the parent SEG-Y file. This is possibly incorrect and needs to be checked
            # if the number of traces or sample ratio changes.
            # TODO: Check if bin headers matter
            dump_handler.bin = parent_handler.bin

            # Copy textual headers from the parent SEG-Y file.
            for i in range(spec.ext_headers + 1):
                dump_handler.text[i] = parent_handler.text[i]

            # Dump traces and their headers. Optionally copy headers from the parent SEG-Y file.
            dump_handler.trace = self.data
            for i, dump_h in trace_headers_dict.items():
                if copy_header:
                    dump_handler.header[i].update(parent_handler.header[trace_ids[i]])
                dump_handler.header[i].update(dump_h)
        return self

    #------------------------------------------------------------------------#
    #                         Normalization methods                          #
    #------------------------------------------------------------------------#

    def _apply_agg_func(self, func, tracewise, **kwargs):
        """Apply a `func` either to entire gather's data or to each trace independently.

        Notes
        -----
        `func` must accept an `axis` argument.

        Parameters
        ----------
        func : callable
            Function to be applied to the gather's data.
        tracewise : bool
            If `True`, the `func` is applied to each trace independently, otherwise to the entire gather's data.
        kwargs : misc, optional
            Additional keyword arguments to `func`.

        Returns
        -------
        result : misc
            The result of the application of the `func` to the gather's data.
        """
        axis = 1 if tracewise else None
        return func(self.data, axis=axis, **kwargs)

    def get_quantile(self, q, tracewise=False, use_global=False):
        """Calculate the `q`-th quantile of the gather or fetch the global quantile from the parent survey.

        Notes
        -----
        The `tracewise` mode is only available when `use_global` is `False`.

        Parameters
        ----------
        q : float or array-like of floats
            Quantile or a sequence of quantiles to compute, which must be between 0 and 1 inclusive.
        tracewise : bool, optional, default False
            If `True`, the quantiles are computed for each trace independently, otherwise for the entire gather.
        use_global : bool, optional, default False
            If `True`, the survey's quantiles are used, otherwise the quantiles are computed for the gather data.

        Returns
        -------
        q : float or array-like of floats
            The `q`-th quantile values.

        Raises
        ------
        ValueError
            If `use_global` is `True` but global statistics were not calculated.
        """
        if use_global:
            return self.survey.get_quantile(q)
        quantiles = self._apply_agg_func(func=np.nanquantile, tracewise=tracewise, q=q).astype(np.float32)
        # return the same type as q in case of global calculation: either single float or array-like
        return quantiles.item() if not tracewise and quantiles.ndim == 0 else quantiles

    @batch_method(target='threads')
    def scale_standard(self, tracewise=True, use_global=False, eps=1e-10):
        r"""Standardize the gather by removing the mean and scaling to unit variance.

        The standard score of a gather `g` is calculated as:
        :math:`G = \frac{g - m}{s + eps}`,
        where:
        `m` - the mean of the gather or global average if `use_global=True`,
        `s` - the standard deviation of the gather or global standard deviation if `use_global=True`,
        `eps` - a constant that is added to the denominator to avoid division by zero.

        Notes
        -----
        1. The presence of NaN values in the gather will lead to incorrect behavior of the scaler.
        2. Standardization is performed inplace.

        Parameters
        ----------
        tracewise : bool, optional, defaults to True
            If `True`, mean and standard deviation are calculated for each trace independently. Otherwise they are
            calculated for the entire gather.
        use_global : bool, optional, defaults to False
            If `True`, parent survey's mean and std are used, otherwise gather statistics are computed.
        eps : float, optional, defaults to 1e-10
            A constant to be added to the denominator to avoid division by zero.

        Returns
        -------
        self : Gather
            Standardized gather.

        Raises
        ------
        ValueError
            If `use_global` is `True` but global statistics were not calculated.
        """
        if use_global:
            if not self.survey.has_stats:
                raise ValueError('Global statistics were not calculated, call `Survey.collect_stats` first.')
            mean = self.survey.mean
            std = self.survey.std
        else:
            mean = self._apply_agg_func(func=np.mean, tracewise=tracewise, keepdims=True)
            std = self._apply_agg_func(func=np.std, tracewise=tracewise, keepdims=True)
        self.data = normalization.scale_standard(self.data, mean, std, np.float32(eps))
        return self

    @batch_method(target='threads')
    def scale_maxabs(self, q_min=0, q_max=1, tracewise=True, use_global=False, clip=False, eps=1e-10):
        r"""Scale the gather by its maximum absolute value.

        Maxabs scale of the gather `g` is calculated as:
        :math: `G = \frac{g}{m + eps}`,
        where:
        `m` - the maximum of absolute values of `q_min`-th and `q_max`-th quantiles,
        `eps` - a constant that is added to the denominator to avoid division by zero.

        Quantiles are used to minimize the effect of amplitude outliers on the scaling result. Default 0 and 1
        quantiles represent the minimum and maximum values of the gather respectively and result in usual max-abs
        scaler behavior.

        Notes
        -----
        1. The presence of NaN values in the gather will lead to incorrect behavior of the scaler.
        2. Maxabs scaling is performed inplace.

        Parameters
        ----------
        q_min : float, optional, defaults to 0
            A quantile to be used as a gather minimum during scaling.
        q_max : float, optional, defaults to 1
            A quantile to be used as a gather maximum during scaling.
        tracewise : bool, optional, defaults to True
            If `True`, quantiles are calculated for each trace independently. Otherwise they are calculated for the
            entire gather.
        use_global : bool, optional, defaults to False
            If `True`, parent survey's quantiles are used, otherwise gather quantiles are computed.
        clip : bool, optional, defaults to False
            Whether to clip the scaled gather to the [-1, 1] range.
        eps : float, optional, defaults to 1e-10
            A constant to be added to the denominator to avoid division by zero.

        Returns
        -------
        self : Gather
            Scaled gather.

        Raises
        ------
        ValueError
            If `use_global` is `True` but global statistics were not calculated.
        """
        min_value, max_value = self.get_quantile([q_min, q_max], tracewise=tracewise, use_global=use_global)
        self.data = normalization.scale_maxabs(self.data, min_value, max_value, clip, np.float32(eps))
        return self

    @batch_method(target='threads')
    def scale_minmax(self, q_min=0, q_max=1, tracewise=True, use_global=False, clip=False, eps=1e-10):
        r"""Linearly scale the gather to a [0, 1] range.

        The transformation of the gather `g` is given by:
        :math:`G=\frac{g - min}{max - min + eps}`
        where:
        `min` and `max` - `q_min`-th and `q_max`-th quantiles respectively,
        `eps` - a constant that is added to the denominator to avoid division by zero.

        Notes
        -----
        1. The presence of NaN values in the gather will lead to incorrect behavior of the scaler.
        2. Minmax scaling is performed inplace.

        Parameters
        ----------
        q_min : float, optional, defaults to 0
            A quantile to be used as a gather minimum during scaling.
        q_max : float, optional, defaults to 1
            A quantile to be used as a gather maximum during scaling.
        tracewise : bool, optional, defaults to True
            If `True`, quantiles are calculated for each trace independently. Otherwise they are calculated for the
            entire gather.
        use_global : bool, optional, defaults to False
            If `True`, parent survey's quantiles are used, otherwise gather quantiles are computed.
        clip : bool, optional, defaults to False
            Whether to clip the scaled gather to the [0, 1] range.
        eps : float, optional, defaults to 1e-10
            A constant to be added to the denominator to avoid division by zero.

        Returns
        -------
        self : Gather
            Scaled gather.

        Raises
        ------
        ValueError
            If `use_global` is `True` but global statistics were not calculated.
        """
        min_value, max_value = self.get_quantile([q_min, q_max], tracewise=tracewise, use_global=use_global)
        self.data = normalization.scale_minmax(self.data, min_value, max_value, clip, np.float32(eps))
        return self

    #------------------------------------------------------------------------#
    #                    First-breaks processing methods                     #
    #------------------------------------------------------------------------#

    @batch_method(target="threads")
    def pick_to_mask(self, first_breaks_col="FirstBreak", mask_attr="mask"):
        """Convert first break times to a binary mask with the same shape as `gather.data` containing zeros before the
        first arrivals and ones after for each trace.

        Parameters
        ----------
        first_breaks_col : str, optional, defaults to 'FirstBreak'
            A column of `self.headers` that contains first arrival times, measured in milliseconds.
        mask_attr : str, optional, defaults to 'mask'
            Gather attribute to store the mask in.

        Returns
        -------
        self : Gather
            Gather with calculated first breaks mask. Overwrites `mask_attr` attribute if it exists.
        """
        self.validate(required_header_cols=first_breaks_col)
        mask = convert_times_to_mask(times=self[first_breaks_col], sample_rate=self.sample_rate,
                                     mask_length=self.shape[1]).astype(np.int32)
        setattr(self, mask_attr, mask)
        return self

    @batch_method(target='for')
    def mask_to_pick(self, threshold=0.5, first_breaks_col="FirstBreak", mask_attr="mask"):
        """Convert a first break mask into times of first arrivals.

        The mask shape should match the shape of `gather.data`, each its value should represent a probability of
        corresponding index along the trace to follow the first break.

        Notes
        -----
        A detailed description of conversion heuristic used can be found in :func:`~general_utils.convert_mask_to_pick`
        docs.

        Parameters
        ----------
        threshold : float, optional, defaults to 0.5
            A threshold for trace mask value to refer its index to be either pre- or post-first break.
        first_breaks_col : str, optional, defaults to 'FirstBreak'
            Headers column to save first break times to.
        mask_attr : str, optional, defaults to 'mask'
            Gather attribute to get the mask from.

        Returns
        -------
        self : Gather
            A gather with first break times in headers column defined by `first_breaks_col`.

        Raises
        ------
        ValueError
            If an attribute defined by `mask_attr` does not exist.
        """
        mask = getattr(self, mask_attr, None)
        if mask is None:
            raise ValueError(f"Mask attribute given by '{mask_attr}' does not exist")
        self[first_breaks_col] = convert_mask_to_pick(mask, self.sample_rate, threshold)
        return self

    #------------------------------------------------------------------------#
    #                         Gather muting methods                          #
    #------------------------------------------------------------------------#

    @batch_method(target="for", copy_src=False)
    def create_muter(self, mode="first_breaks", **kwargs):
        """Create an instance of :class:`~.Muter` class.

        This method redirects the call into a corresponding `Muter.from_{mode}` classmethod. The created object is
        callable and returns times up to which muting should be performed for given offsets. A detailed description of
        `Muter` instance can be found in :class:`~muting.Muter` docs.

        Parameters
        ----------
        mode : {"points", "file", "first_breaks"}, optional, defaults to "first_breaks"
            Type of `Muter` to create.
        kwargs : misc, optional
            Additional keyword arguments to `Muter.from_{mode}`.

        Returns
        -------
        muter : Muter
            Created muter.

        Raises
        ------
        ValueError
            If given `mode` does not exist.
        """
        builder = getattr(Muter, f"from_{mode}", None)
        if builder is None:
            raise ValueError(f"Unknown mode {mode}")

        if mode == "first_breaks":
            first_breaks_col = kwargs.pop("first_breaks_col", "FirstBreak")
            return builder(offsets=self.offsets, times=self[first_breaks_col], **kwargs)
        return builder(**kwargs)

    @batch_method(target="threads", args_to_unpack="muter")
    def mute(self, muter, fill_value=0):
        """Mute the gather using given `muter`.

        The muting operation is performed by setting gather values above an offset-time boundary defined by `muter` to
        `fill_value`.

        Parameters
        ----------
        muter : Muter
            An object that defines muting times by gather offsets.
        fill_value : float, defaults to 0
            A value to fill the muted part of the gather with.

        Returns
        -------
        self : Gather
            Muted gather.
        """
        self.data = mute_gather(gather_data=self.data, muting_times=muter(self.offsets),
                                sample_rate=self.sample_rate, fill_value=fill_value)
        return self

    #------------------------------------------------------------------------#
    #                     Semblance calculation methods                      #
    #------------------------------------------------------------------------#

    @batch_method(target="threads", copy_src=False)
    def calculate_semblance(self, velocities, win_size=25):
        """Calculate vertical velocity semblance for the gather.

        Notes
        -----
        The gather should be sorted by offset. A detailed description of vertical velocity semblance and its
        computation algorithm can be found in :func:`~semblance.Semblance` docs.

        Examples
        --------
        Calculate semblance for 200 velocities from 2000 to 6000 m/s and a temporal window size of 8 samples:
        >>> gather = gather.sort(by="offset")
        >>> semblance = gather.calculate_semblance(velocities=np.linspace(2000, 6000, 200), win_size=8)

        Parameters
        ----------
        velocities : 1d np.ndarray
            Range of velocity values for which semblance is calculated. Measured in meters/seconds.
        win_size : int, optional, defaults to 25
            Temporal window size used for semblance calculation. The higher the `win_size` is, the smoother the
            resulting semblance will be but to the detriment of small details. Measured in samples.

        Returns
        -------
        semblance : Semblance
            Calculated vertical velocity semblance.

        Raises
        ------
        ValueError
            If the gather is not sorted by offset.
        """
        self.validate(required_sorting="offset")
        return Semblance(gather=self, velocities=velocities, win_size=win_size)

    @batch_method(target="threads", args_to_unpack="stacking_velocity", copy_src=False)
    def calculate_residual_semblance(self, stacking_velocity, n_velocities=140, win_size=25, relative_margin=0.2):
        """Calculate residual vertical velocity semblance for the gather and a chosen stacking velocity.

        Notes
        -----
        The gather should be sorted by offset. A detailed description of residual vertical velocity semblance and its
        computation algorithm can be found in :func:`~semblance.ResidualSemblance` docs.

        Examples
        --------
        Calculate residual semblance for a gather and a stacking velocity, loaded from a file:
        >>> gather = gather.sort(by="offset")
        >>> velocity = StackingVelocity.from_file(velocity_path)
        >>> residual = gather.calculate_residual_semblance(velocity, n_velocities=100, win_size=8)

        Parameters
        ----------
        stacking_velocity : StackingVelocity
            Stacking velocity around which residual semblance is calculated.
        n_velocities : int, optional, defaults to 140
            The number of velocities to compute residual semblance for.
        win_size : int, optional, defaults to 25
            Temporal window size used for semblance calculation. The higher the `win_size` is, the smoother the
            resulting semblance will be but to the detriment of small details. Measured in samples.
        relative_margin : float, optional, defaults to 0.2
            Relative velocity margin, that determines the velocity range for semblance calculation for each time `t` as
            `stacking_velocity(t)` * (1 +- `relative_margin`).

        Returns
        -------
        semblance : ResidualSemblance
            Calculated residual vertical velocity semblance.

        Raises
        ------
        ValueError
            If the gather is not sorted by offset.
        """
        self.validate(required_sorting="offset")
        return ResidualSemblance(gather=self, stacking_velocity=stacking_velocity, n_velocities=n_velocities,
                                 win_size=win_size, relative_margin=relative_margin)

    #------------------------------------------------------------------------#
    #                           Gather corrections                           #
    #------------------------------------------------------------------------#

    @batch_method(target="threads", args_to_unpack="stacking_velocity")
    def apply_nmo(self, stacking_velocity, coords_columns="index"):
        """Perform gather normal moveout correction using given stacking velocity.

        Notes
        -----
        A detailed description of NMO correction can be found in :func:`~correction.apply_nmo` docs.

        Parameters
        ----------
        stacking_velocity : StackingVelocity or VelocityCube
            Stacking velocities to perform NMO correction with. `StackingVelocity` instance is used directly. If
            `VelocityCube` instance is passed, a `StackingVelocity` corresponding to gather coordinates is fetched
            from it.
        coords_columns : None, "index" or 2 element array-like, defaults to "index"
            Header columns to get spatial coordinates of the gather from to fetch `StackingVelocity` from
            `VelocityCube`. See :func:`~Gather.get_coords` for more details.

        Returns
        -------
        self : Gather
            NMO corrected gather.

        Raises
        ------
        ValueError
            If `stacking_velocity` is not a `StackingVelocity` or `VelocityCube` instance.
        """
        if isinstance(stacking_velocity, VelocityCube):
            stacking_velocity = stacking_velocity(*self.get_coords(coords_columns), create_interpolator=False)
        if not isinstance(stacking_velocity, StackingVelocity):
            raise ValueError("Only VelocityCube or StackingVelocity instances can be passed as a stacking_velocity")
        velocities_ms = stacking_velocity(self.times) / 1000  # from m/s to m/ms
        self.data = correction.apply_nmo(self.data, self.times, self.offsets, velocities_ms, self.sample_rate)
        return self

    #------------------------------------------------------------------------#
    #                       General processing methods                       #
    #------------------------------------------------------------------------#

    @batch_method(target="for")
    def sort(self, by):
        """Sort gather `headers` and traces by specified header column.

        Parameters
        ----------
        by : str
            `headers` column name to sort the gather by.

        Returns
        -------
        self : Gather
            Gather sorted by `by` column. Sets `sort_by` attribute to `by`.

        Raises
        ------
        TypeError
            If `by` is not str.
        ValueError
            If `by` column was not loaded in `headers`.
        """
        if not isinstance(by, str):
            raise TypeError(f'`by` should be str, not {type(by)}')
        self.validate(required_header_cols=by)
        order = np.argsort(self.headers[by].values, kind='stable')
        self.sort_by = by
        self.data = self.data[order]
        self.headers = self.headers.iloc[order]
        return self

    @batch_method(target="for")
    def get_central_cdp(self):
        """Get a central CDP gather from a supergather.

        A supergather has `SUPERGATHER_INLINE_3D` and `SUPERGATHER_CROSSLINE_3D` headers columns, whose values are
        equal to values in `INLINE_3D` and `CROSSLINE_3D` only for traces from the central CDP gather. Read more about
        supergather generation in :func:`~Survey.generate_supergathers` docs.

        Returns
        -------
        self : Gather
            `self` with only traces from the central CDP gather kept. Updates `self.headers` and `self.data` inplace.

        Raises
        ------
        ValueError
            If any of the `INLINE_3D`, `CROSSLINE_3D`, `SUPERGATHER_INLINE_3D` or `SUPERGATHER_CROSSLINE_3D` columns
            are not in `headers`.
        """
        self.validate(required_header_cols=["INLINE_3D", "SUPERGATHER_INLINE_3D",
                                            "CROSSLINE_3D", "SUPERGATHER_CROSSLINE_3D"])
        headers = self.headers.reset_index()
        mask = ((headers["SUPERGATHER_INLINE_3D"] == headers["INLINE_3D"]) &
                (headers["SUPERGATHER_CROSSLINE_3D"] == headers["CROSSLINE_3D"])).values
        self.headers = self.headers.loc[mask]
        self.data = self.data[mask]
        return self

    @batch_method(target="for")
    def stack(self):
        """Stack a gather by calculating mean value of all non-nan amplitudes for each time over the offset axis.

        The gather after stacking contains only one trace. Its `headers` is indexed by `INLINE_3D` and `CROSSLINE_3D`
        and has a single `TRACE_SEQUENCE_FILE` header with a value of 1.

        Notes
        -----
        Only a CDP gather indexed by `INLINE_3D` and `CROSSLINE_3D` can be stacked.

        Raises
        ------
        ValueError
            If the gather is not indexed by `INLINE_3D` and `CROSSLINE_3D` or traces from multiple CDP gathers are
            being stacked
        """
        line_cols = ["INLINE_3D", "CROSSLINE_3D"]
        self.validate(required_header_cols=line_cols)
        headers = self.headers.reset_index()[line_cols].drop_duplicates()
        if len(headers) != 1:
            raise ValueError("Only a single CDP gather can be stacked")
        self.headers = headers.set_index(line_cols)
        self.headers["TRACE_SEQUENCE_FILE"] = 1

        with warnings.catch_warnings():
            warnings.simplefilter("ignore", category=RuntimeWarning)
            self.data = np.nanmean(self.data, axis=0, keepdims=True)
        self.data = np.nan_to_num(self.data)
        return self

    #------------------------------------------------------------------------#
    #                         Visualization methods                          #
    #------------------------------------------------------------------------#

    @plotter(figsize=(10, 7))
    def plot(self, mode="seismogram", scatter_headers=None, top_subplot_header=None, title=None,
             x_ticker=None, y_ticker="time", ax=None, **kwargs):
        """Plot gather traces.

        Parameters
        ----------
        figsize : tuple, optional, defaults to (10, 7)
            Output plot size.
        kwargs : misc, optional
            Additional keyword arguments to `matplotlib.pyplot.imshow`.

        Returns
        -------
        self : Gather
            Gather unchanged.
        """
        # Make the axis divisible to further plot colorbar and header subplot
        divider = make_axes_locatable(ax)

        # Plot the gather depending on the mode passed
        plotters_dict = {
            "seismogram": partial(self._plot_seismogram, divider=divider),
            "wiggle": self._plot_wiggle,
        }
        if mode not in plotters_dict:
            raise ValueError(f"Unknown mode {mode}")
        plotters_dict[mode](ax, **kwargs)

        # Add headers scatter plot if needed
        if scatter_headers is not None:
            self._plot_headers(ax, scatter_headers)

        # Add a top subplot for given header if needed and set plot title
        top_ax = ax
        if top_subplot_header is not None:
            top_ax = self._plot_top_subplot(ax=ax, divider=divider, header_values=self[top_subplot_header])
        top_ax.set_title(**plot_arg_to_dict(title))

        # Set axis ticks
        if x_ticker is None:
            x_ticker = self.sort_by if self.sort_by is not None else "index"
        self._set_ticks(ax, axis="x", ticker=x_ticker)
        self._set_ticks(ax, axis="y", ticker=y_ticker)
        return self

    def _plot_seismogram(self, ax, divider, colorbar=False, **kwargs):
        vmin, vmax = self.get_quantile([0.1, 0.9])
        kwargs = {"cmap": "gray", "aspect": "auto", "vmin": vmin, "vmax": vmax, **kwargs}
        img = ax.imshow(self.data.T, **kwargs)
        if not isinstance(colorbar, (bool, dict)):
            raise ValueError(f"colorbar must be bool or dict but {type(colorbar)} was passed")
        if colorbar is not False:
            colorbar = {} if colorbar is True else colorbar
            cax = divider.append_axes("right", size="5%", pad=0.05)
            ax.figure.colorbar(img, cax=cax, **colorbar)

    def _plot_wiggle(self, ax, std=0.5, color=None):
        color = ["black"] if color is None else to_list(color)
        if len(color) == 1:
            color = color * self.n_traces
        elif len(color) != self.n_traces:
            raise ValueError('The number of items in `color` must match the number of plotted traces')

        y_coords = np.arange(self.n_samples)
        traces = np.arange(self.n_traces).reshape(-1, 1) + std * self.data / np.std(self.data)
        for i, (trace, col) in enumerate(zip(traces, color)):
            ax.plot(trace, y_coords, color=col)
            ax.fill_betweenx(y_coords, i, trace, where=(trace > i), color=col)
        ax.invert_yaxis()

    @staticmethod
    def _parse_headers_kwargs(headers_kwargs, headers_key):
        if not isinstance(headers_kwargs, dict):
            return [{headers_key: header} for header in to_list(headers_kwargs)]

        if headers_key not in headers_kwargs:
            raise KeyError(f'{headers_key} key is not defined in scatter_headers')

        n_headers = len(to_list(headers_kwargs[headers_key]))
        kwargs_list = [{} for _ in range(n_headers)]
        for key, values in headers_kwargs.items():
            values = to_list(values)
            if len(values) == 1:
                values = values * n_headers
            elif len(values) != n_headers:
                raise ValueError(f"Incompatible length of {key} array: {n_headers} expected but {len(values)} given.")
            for ix, value in enumerate(values):
                kwargs_list[ix][key] = value
        return kwargs_list

    def _plot_headers(self, ax, headers_kwargs):
        x_coords = np.arange(self.n_traces)
        kwargs_list = self._parse_headers_kwargs(headers_kwargs, "headers")
        for kwargs in kwargs_list:
            header = kwargs.pop("headers")
            process_outliers = kwargs.pop("process_outliers", "none")
            y_coords = self[header] / self.sample_rate
            if process_outliers == "clip":
                y_coords = np.clip(y_coords, 0, self.n_samples - 1)
            elif process_outliers == "discard":
                y_coords = np.where((y_coords >= 0) & (y_coords <= self.n_samples - 1), y_coords, np.nan)
            elif process_outliers != "none":
                raise ValueError(f"Unknown outlier processing mode {process_outliers}")
            ax.scatter(x_coords, y_coords, label=header, **kwargs)

        if headers_kwargs:
            ax.legend()

    def _plot_top_subplot(self, ax, divider, header_values, **kwargs):
        top_ax = divider.append_axes("top", sharex=ax, size="12%", pad=0.05)
        top_ax.scatter(np.arange(self.n_traces), header_values, **{"s": 5, "color": "black", **kwargs})
        top_ax.xaxis.set_visible(False)
        top_ax.yaxis.tick_right()
        top_ax.invert_yaxis()
        return top_ax

    def _get_x_ticks(self, axis_label):
        if axis_label in self.headers.columns:
            return self[axis_label]
        if axis_label == "index":
            return np.arange(self.n_traces)
        raise ValueError(f"Unknown label for x axis {axis_label}")

    def _get_y_ticks(self, axis_label):
        if axis_label == "time":
            return self.samples
        if axis_label == "samples":
            return np.arange(self.n_samples)
        raise ValueError(f"y axis label must be either `time` or `samples`, not {axis_label}")

    def _set_ticks(self, ax, axis, ticker):
        ticker = plot_arg_to_dict(ticker)
        axis_label = ticker.pop("label")
        if not isinstance(axis_label, str):
            raise ValueError(f"{axis} axis ticker must be str, but {type(axis_label)} passed")

        # Get tick_labels depending on axis and its label
        if axis == "x":
            tick_labels = self._get_x_ticks(axis_label)
        elif axis == "y":
            tick_labels = self._get_y_ticks(axis_label)
        else:
            raise ValueError(f"Unknown axis {axis}")

        # Format axis label
        UNITS = {
            "time": " (ms)",
            "offset": " (m)",
        }
        axis_label += UNITS.get(axis_label, "")
        axis_label = axis_label[0].upper() + axis_label[1:]
        set_ticks(ax, axis, axis_label, tick_labels, **ticker)<|MERGE_RESOLUTION|>--- conflicted
+++ resolved
@@ -130,10 +130,6 @@
         ValueError
             If the resulting gather is empty, or data ndim has changed, or joint attribute indexation is ambiguous.
         """
-<<<<<<< HEAD
-        self.validate(required_header_cols=key)
-        return self.headers[key].values
-=======
         # If key is str or array of str, treat it as names of headers columns
         keys_array = np.array(to_list(key))
         if keys_array.dtype.type == np.str_:
@@ -178,7 +174,6 @@
         if new_self.sort_by is not None and not new_self.headers[new_self.sort_by].is_monotonic_increasing:
             new_self.sort_by = None
         return new_self
->>>>>>> abbb479f
 
     def __setitem__(self, key, value):
         """Set given values to selected gather headers.
