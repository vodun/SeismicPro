--- conflicted
+++ resolved
@@ -17,13 +17,10 @@
 
 from .muting import Muter
 from .cropped_gather import CroppedGather
-<<<<<<< HEAD
 from .plot_corrections import NMOCorrectionPlot, LMOCorrectionPlot
 from .utils import correction, normalization
-=======
 from .plot_corrections import NMOCorrectionPlot
 from .utils import correction, normalization, gain
->>>>>>> 65c3b448
 from .utils import convert_times_to_mask, convert_mask_to_pick, times_to_indices, mute_gather, make_origins
 from ..utils import (to_list, get_cols, validate_cols_exist, get_coords_cols, set_ticks, format_subplot_yticklabels,
                      set_text_formatting, add_colorbar, piecewise_polynomial, Coordinates)
