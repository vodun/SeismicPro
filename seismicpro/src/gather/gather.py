"""Implements Gather class that represents a group of seismic traces that share some common acquisition parameter"""

import os
import warnings
from textwrap import dedent

import cv2
import scipy
import segyio
import numpy as np
from scipy.signal import firwin
from matplotlib.path import Path
from matplotlib.patches import PathPatch
from mpl_toolkits.axes_grid1 import make_axes_locatable

from .muting import Muter
from .cropped_gather import CroppedGather
from .plot_corrections import NMOCorrectionPlot, LMOCorrectionPlot
from .utils import correction, normalization, gain
from .utils import convert_times_to_mask, convert_mask_to_pick, times_to_indices, mute_gather, make_origins
from ..utils import (to_list, get_coords_cols, set_ticks, format_subplot_yticklabels, set_text_formatting,
                     add_colorbar, piecewise_polynomial, Coordinates)
from ..containers import TraceContainer, SamplesContainer
from ..semblance import Semblance, ResidualSemblance
<<<<<<< HEAD
from ..stacking_velocity import StackingVelocity, StackingVelocityField
=======
from ..stacking_velocity import StackingVelocity, VelocityCube
from ..refractor_velocity import RefractorVelocity
>>>>>>> 48ac65b8
from ..decorators import batch_method, plotter
from ..const import HDR_FIRST_BREAK, DEFAULT_SDC_VELOCITY


class Gather(TraceContainer, SamplesContainer):
    """A class representing a single seismic gather.

    A gather is a collection of seismic traces that share some common acquisition parameter (same index value of the
    generating survey header in our case). Unlike `Survey`, `Gather` instance stores loaded seismic traces along with
    a corresponding subset of its parent survey header.

    `Gather` instance is generally created by calling one of the following methods of a `Survey`, `SeismicIndex` or
    `SeismicDataset`:
    1. `sample_gather` - to get a randomly selected gather,
    2. `get_gather` - to get a particular gather by its index value.

    Most of the methods change gather data inplace, thus `Gather.copy` may come in handy to keep the original gather
    available.

    Examples
    --------
    Let's load a randomly selected common source gather, sort it by offset and plot:
    >>> survey = Survey(path, header_index="FieldRecord", header_cols=["TraceNumber", "offset"], name="survey")
    >>> gather = survey.sample_gather().sort(by="offset")
    >>> gather.plot()

    Parameters
    ----------
    headers : pd.DataFrame
        A subset of parent survey header with common index value defining the gather.
    data : 2d np.ndarray
        Trace data of the gather with (num_traces, trace_length) layout.
    samples : 1d np.ndarray of floats
        Recording time for each trace value. Measured in milliseconds.
    survey : Survey
        A survey that generated the gather.

    Attributes
    ----------
    headers : pd.DataFrame
        A subset of parent survey header with common index value defining the gather.
    data : 2d np.ndarray
        Trace data of the gather with (num_traces, trace_length) layout.
    samples : 1d np.ndarray of floats
        Recording time for each trace value. Measured in milliseconds.
    sample_rate : float
        Sample rate of seismic traces. Measured in milliseconds.
    survey : Survey
        A survey that generated the gather.
    sort_by : None or str
        Headers column that was used for gather sorting. If `None`, no sorting was performed.
    """
    def __init__(self, headers, data, samples, survey):
        self.headers = headers
        self.data = data
        self.samples = samples
        self.survey = survey
        self.sort_by = None

    @property
    def index(self):
        """int or tuple of int or None: Common value of `Survey`'s `header_index` that define traces of the gather.
        `None` if the gather is combined.
        """
        indices = self.headers.index.drop_duplicates()
        if len(indices) != 1:
            return None
        return indices[0]

    @property
    def sample_rate(self):
        """"float: Sample rate of seismic traces. Measured in milliseconds."""
        sample_rate = np.unique(np.diff(self.samples))
        if len(sample_rate) == 1:
            return sample_rate.item()
        raise ValueError("`sample_rate` is not defined, since `samples` are not regular.")

    @property
    def offsets(self):
        """1d np.ndarray of floats: The distance between source and receiver for each trace. Measured in meters."""
        return self["offset"].ravel()

    @property
    def shape(self):
        """tuple with 2 elements: The number of traces in the gather and trace length in samples."""
        return self.data.shape

    @property
    def coords(self):
        """Coordinates or None: Spatial coordinates of the gather. Headers to extract coordinates from are determined
        automatically by the `indexed_by` attribute of the gather. `None` if the gather is indexed by unsupported
        headers or required coords headers were not loaded or coordinates are non-unique for traces of the gather."""
        try:
            coords_cols = get_coords_cols(self.indexed_by)  # Possibly unknown coordinates for indexed_by
            coords = self[coords_cols]  # Required coords headers may not be loaded
        except KeyError:
            return None
        if (coords != coords[0]).any():  # Non-unique coordinates
            return None
        return Coordinates(coords[0], names=coords_cols)

    def __getitem__(self, key):
        """Either select gather headers values by their names or create a new `Gather` with specified traces and
        samples depending on the key type.

        Notes
        -----
        1. If the data after `__getitem__` is no longer sorted, `sort_by` attribute in the resulting `Gather` will be
        set to `None`.
        2. If headers selection is performed, a 2d array is always returned even for a single header.

        Parameters
        ----------
        key : str, list of str, int, list, tuple, slice
            If str or list of str, gather headers to get as a 2d np.ndarray.
            Otherwise, indices of traces and samples to get. In this case, __getitem__ behavior almost coincides with
            np.ndarray indexing and slicing except for cases, when resulting ndim is not preserved or joint indexation
            of gather attributes becomes ambiguous (e.g. gather[[0, 1], [0, 1]]).

        Returns
        -------
        result : 2d np.ndarray or Gather
            Headers values or Gather with a specified subset of traces and samples.

        Raises
        ------
        ValueError
            If the resulting gather is empty, or data ndim has changed, or joint attribute indexation is ambiguous.
        """
        # If key is str or array of str, treat it as names of headers columns
        keys_array = np.array(to_list(key))
        if keys_array.dtype.type == np.str_:
            return super().__getitem__(key)

        # Perform traces and samples selection
        key = (key, ) if not isinstance(key, tuple) else key
        key = key + (slice(None), ) if len(key) == 1 else key
        indices = ()
        for axis_indexer, axis_shape in zip(key, self.shape):
            if isinstance(axis_indexer, (int, np.integer)):
                # Convert negative array index to a corresponding positive one
                axis_indexer %= axis_shape
                # Switch from simple indexing to a slice to keep array dims
                axis_indexer = slice(axis_indexer, axis_indexer+1)
            elif isinstance(axis_indexer, tuple):
                # Force advanced indexing for `samples`
                axis_indexer = list(axis_indexer)
            indices = indices + (axis_indexer, )

        data = self.data[indices]
        if data.ndim != 2:
            raise ValueError("Data ndim is not preserved or joint indexation of gather attributes becomes ambiguous "
                             "after indexation")
        if data.size == 0:
            raise ValueError("Empty gather after indexation")

        # Set indexed data attribute. Make it C-contiguous since otherwise some numba functions may fail
        new_self = self.copy(ignore=['data', 'headers', 'samples'])
        new_self.data = np.ascontiguousarray(data, dtype=self.data.dtype)

        # The two-element `indices` tuple describes indices of traces and samples to be obtained respectively
        new_self.headers = self.headers.iloc[indices[0]]
        new_self.samples = self.samples[indices[1]]

        # Check that `sort_by` still represents the actual trace sorting as it might be changed during getitem.
        if new_self.sort_by is not None and not new_self.headers[new_self.sort_by].is_monotonic_increasing:
            new_self.sort_by = None
        return new_self

    def __str__(self):
        """Print gather metadata including information about its survey, headers and traces."""
        # Calculate offset range
        offsets = self.headers.get('offset')
        offset_range = f'[{np.min(offsets)} m, {np.max(offsets)} m]' if offsets is not None else None

        # Format gather coordinates
        coords = self.coords
        coords_str = "unknown" if coords is None else str(coords)

        # Count the number of zero/constant traces
        n_dead_traces = np.isclose(np.max(self.data, axis=1), np.min(self.data, axis=1)).sum()

        msg = f"""
        Parent survey path:          {self.survey.path}
        Parent survey name:          {self.survey.name}

        Indexed by:                  {', '.join(to_list(self.indexed_by))}
        Index value:                 {'combined' if self.index is None else self.index}
        Gather coordinates:          {coords_str}
        Gather sorting:              {self.sort_by}

        Number of traces:            {self.n_traces}
        Trace length:                {self.n_samples} samples
        Sample rate:                 {self.sample_rate} ms
        Times range:                 [{min(self.samples)} ms, {max(self.samples)} ms]
        Offsets range:               {offset_range}

        Gather statistics:
        Number of dead traces:       {n_dead_traces}
        mean | std:                  {np.mean(self.data):>10.2f} | {np.std(self.data):<10.2f}
         min | max:                  {np.min(self.data):>10.2f} | {np.max(self.data):<10.2f}
         q01 | q99:                  {self.get_quantile(0.01):>10.2f} | {self.get_quantile(0.99):<10.2f}
        """
        return dedent(msg).strip()

    def info(self):
        """Print gather metadata including information about its survey, headers and traces."""
        print(self)

    @batch_method(target='threads', copy_src=False)
    def copy(self, ignore=None):
        """Perform a deepcopy of all gather attributes except for `survey` and those specified in ignore, which are
        kept unchanged.

        Parameters
        ----------
        ignore : str or array of str, defaults to None
            Attributes that won't be copied.

        Returns
        -------
        copy : Gather
            Copy of the gather.
        """
        ignore = set() if ignore is None else set(to_list(ignore))
        return super().copy(ignore | {"survey"})

    @batch_method(target='for')
    def get_item(self, *args):
        """An interface for `self.__getitem__` method."""
        return self[args if len(args) > 1 else args[0]]

    def _post_filter(self, mask):
        """Remove traces from gather data that correspond to filtered headers after `Gather.filter`."""
        self.data = self.data[mask]

    #------------------------------------------------------------------------#
    #                              Dump methods                              #
    #------------------------------------------------------------------------#

    @batch_method(target='for', force=True)
    def dump(self, path, name=None, retain_parent_segy_headers=True):
        """Save the gather to a `.sgy` file.

        Notes
        -----
        1. All textual and almost all binary headers are copied from the parent SEG-Y file unchanged except for the
           following binary header fields that are inferred by the current gather:
           1) Sample rate, bytes 3217-3218, called `Interval` in `segyio`,
           2) Number of samples per data trace, bytes 3221-3222, called `Samples` in `segyio`,
           3) Extended number of samples per data trace, bytes 3269-3272, called `ExtSamples` in `segyio`.
        2. Bytes 117-118 of trace header (called `TRACE_SAMPLE_INTERVAL` in `segyio`) for each trace is filled with
           sample rate of the current gather.

        Parameters
        ----------
        path : str
            The directory to dump the gather in.
        name : str, optional, defaults to None
            The name of the file. If `None`, the concatenation of the survey name and the value of gather index will
            be used.
        retain_parent_segy_headers : bool, optional, defaults to True
            Whether to copy the headers that weren't loaded during `Survey` creation from the parent SEG-Y file.

        Returns
        -------
        self : Gather
            Gather unchanged.

        Raises
        ------
        ValueError
            If empty `name` was specified.
        """
        parent_handler = self.survey.segy_handler

        if name is None:
            # Use the first value of gather index to handle combined case
            name = "_".join(map(str, [self.survey.name] + to_list(self.headers.index.values[0])))
        if name == "":
            raise ValueError("Argument `name` can not be empty.")
        if not os.path.splitext(name)[1]:
            name += ".sgy"
        full_path = os.path.join(path, name)

        os.makedirs(path, exist_ok=True)
        # Create segyio spec. We choose only specs that relate to unstructured data.
        spec = segyio.spec()
        spec.samples = self.samples
        spec.ext_headers = parent_handler.ext_headers
        spec.format = parent_handler.format
        spec.tracecount = self.n_traces

        trace_headers = self.headers.reset_index()
        sample_rate = np.int32(self.sample_rate * 1000) # Convert to microseconds
        # Remember ordinal numbers of traces in the parent SEG-Y file to further copy their headers
        # and reset them to start from 1 in the resulting file to match SEG-Y standard.
        trace_ids = trace_headers["TRACE_SEQUENCE_FILE"].values - 1
        trace_headers["TRACE_SEQUENCE_FILE"] = np.arange(len(trace_headers)) + 1

        # Keep only headers, defined by SEG-Y standard.
        used_header_names = list(set(trace_headers.columns) & set(segyio.tracefield.keys.keys()))
        trace_headers = trace_headers[used_header_names]

        # Now we change column name's into byte number based on the SEG-Y standard.
        trace_headers.rename(columns=lambda col_name: segyio.tracefield.keys[col_name], inplace=True)
        trace_headers_dict = trace_headers.to_dict("index")

        with segyio.create(full_path, spec) as dump_handler:
            # Copy the binary header from the parent SEG-Y file and update it with samples data of the gather.
            # TODO: Check if other bin headers matter
            dump_handler.bin = parent_handler.bin
            dump_handler.bin[segyio.BinField.Interval] = sample_rate
            dump_handler.bin[segyio.BinField.Samples] = self.n_samples
            dump_handler.bin[segyio.BinField.ExtSamples] = self.n_samples

            # Copy textual headers from the parent SEG-Y file.
            for i in range(spec.ext_headers + 1):
                dump_handler.text[i] = parent_handler.text[i]

            # Dump traces and their headers. Optionally copy headers from the parent SEG-Y file.
            dump_handler.trace = self.data
            for i, dump_h in trace_headers_dict.items():
                if retain_parent_segy_headers:
                    dump_handler.header[i].update(parent_handler.header[trace_ids[i]])
                dump_handler.header[i].update({**dump_h, segyio.TraceField.TRACE_SAMPLE_INTERVAL: sample_rate})
        return self

    #------------------------------------------------------------------------#
    #                         Normalization methods                          #
    #------------------------------------------------------------------------#

    def _apply_agg_func(self, func, tracewise, **kwargs):
        """Apply a `func` either to entire gather's data or to each trace independently.

        Notes
        -----
        `func` must accept an `axis` argument.

        Parameters
        ----------
        func : callable
            Function to be applied to the gather's data.
        tracewise : bool
            If `True`, the `func` is applied to each trace independently, otherwise to the entire gather's data.
        kwargs : misc, optional
            Additional keyword arguments to `func`.

        Returns
        -------
        result : misc
            The result of the application of the `func` to the gather's data.
        """
        axis = 1 if tracewise else None
        return func(self.data, axis=axis, **kwargs)

    def get_quantile(self, q, tracewise=False, use_global=False):
        """Calculate the `q`-th quantile of the gather or fetch the global quantile from the parent survey.

        Notes
        -----
        The `tracewise` mode is only available when `use_global` is `False`.

        Parameters
        ----------
        q : float or array-like of floats
            Quantile or a sequence of quantiles to compute, which must be between 0 and 1 inclusive.
        tracewise : bool, optional, default False
            If `True`, the quantiles are computed for each trace independently, otherwise for the entire gather.
        use_global : bool, optional, default False
            If `True`, the survey's quantiles are used, otherwise the quantiles are computed for the gather data.

        Returns
        -------
        q : float or array-like of floats
            The `q`-th quantile values.

        Raises
        ------
        ValueError
            If `use_global` is `True` but global statistics were not calculated.
        """
        if use_global:
            return self.survey.get_quantile(q)
        quantiles = self._apply_agg_func(func=np.nanquantile, tracewise=tracewise, q=q).astype(np.float32)
        # return the same type as q in case of global calculation: either single float or array-like
        return quantiles.item() if not tracewise and quantiles.ndim == 0 else quantiles

    @batch_method(target='threads')
    def scale_standard(self, tracewise=True, use_global=False, eps=1e-10):
        r"""Standardize the gather by removing the mean and scaling to unit variance.

        The standard score of a gather `g` is calculated as:
        :math:`G = \frac{g - m}{s + eps}`,
        where:
        `m` - the mean of the gather or global average if `use_global=True`,
        `s` - the standard deviation of the gather or global standard deviation if `use_global=True`,
        `eps` - a constant that is added to the denominator to avoid division by zero.

        Notes
        -----
        1. The presence of NaN values in the gather will lead to incorrect behavior of the scaler.
        2. Standardization is performed inplace.

        Parameters
        ----------
        tracewise : bool, optional, defaults to True
            If `True`, mean and standard deviation are calculated for each trace independently. Otherwise they are
            calculated for the entire gather.
        use_global : bool, optional, defaults to False
            If `True`, parent survey's mean and std are used, otherwise gather statistics are computed.
        eps : float, optional, defaults to 1e-10
            A constant to be added to the denominator to avoid division by zero.

        Returns
        -------
        self : Gather
            Standardized gather.

        Raises
        ------
        ValueError
            If `use_global` is `True` but global statistics were not calculated.
        """
        if use_global:
            if not self.survey.has_stats:
                raise ValueError('Global statistics were not calculated, call `Survey.collect_stats` first.')
            mean = self.survey.mean
            std = self.survey.std
        else:
            mean = self._apply_agg_func(func=np.mean, tracewise=tracewise, keepdims=True)
            std = self._apply_agg_func(func=np.std, tracewise=tracewise, keepdims=True)
        self.data = normalization.scale_standard(self.data, mean, std, np.float32(eps))
        return self

    @batch_method(target='for')
    def scale_maxabs(self, q_min=0, q_max=1, tracewise=True, use_global=False, clip=False, eps=1e-10):
        r"""Scale the gather by its maximum absolute value.

        Maxabs scale of the gather `g` is calculated as:
        :math: `G = \frac{g}{m + eps}`,
        where:
        `m` - the maximum of absolute values of `q_min`-th and `q_max`-th quantiles,
        `eps` - a constant that is added to the denominator to avoid division by zero.

        Quantiles are used to minimize the effect of amplitude outliers on the scaling result. Default 0 and 1
        quantiles represent the minimum and maximum values of the gather respectively and result in usual max-abs
        scaler behavior.

        Notes
        -----
        1. The presence of NaN values in the gather will lead to incorrect behavior of the scaler.
        2. Maxabs scaling is performed inplace.

        Parameters
        ----------
        q_min : float, optional, defaults to 0
            A quantile to be used as a gather minimum during scaling.
        q_max : float, optional, defaults to 1
            A quantile to be used as a gather maximum during scaling.
        tracewise : bool, optional, defaults to True
            If `True`, quantiles are calculated for each trace independently. Otherwise they are calculated for the
            entire gather.
        use_global : bool, optional, defaults to False
            If `True`, parent survey's quantiles are used, otherwise gather quantiles are computed.
        clip : bool, optional, defaults to False
            Whether to clip the scaled gather to the [-1, 1] range.
        eps : float, optional, defaults to 1e-10
            A constant to be added to the denominator to avoid division by zero.

        Returns
        -------
        self : Gather
            Scaled gather.

        Raises
        ------
        ValueError
            If `use_global` is `True` but global statistics were not calculated.
        """
        min_value, max_value = self.get_quantile([q_min, q_max], tracewise=tracewise, use_global=use_global)
        self.data = normalization.scale_maxabs(self.data, min_value, max_value, clip, np.float32(eps))
        return self

    @batch_method(target='for')
    def scale_minmax(self, q_min=0, q_max=1, tracewise=True, use_global=False, clip=False, eps=1e-10):
        r"""Linearly scale the gather to a [0, 1] range.

        The transformation of the gather `g` is given by:
        :math:`G=\frac{g - min}{max - min + eps}`
        where:
        `min` and `max` - `q_min`-th and `q_max`-th quantiles respectively,
        `eps` - a constant that is added to the denominator to avoid division by zero.

        Notes
        -----
        1. The presence of NaN values in the gather will lead to incorrect behavior of the scaler.
        2. Minmax scaling is performed inplace.

        Parameters
        ----------
        q_min : float, optional, defaults to 0
            A quantile to be used as a gather minimum during scaling.
        q_max : float, optional, defaults to 1
            A quantile to be used as a gather maximum during scaling.
        tracewise : bool, optional, defaults to True
            If `True`, quantiles are calculated for each trace independently. Otherwise they are calculated for the
            entire gather.
        use_global : bool, optional, defaults to False
            If `True`, parent survey's quantiles are used, otherwise gather quantiles are computed.
        clip : bool, optional, defaults to False
            Whether to clip the scaled gather to the [0, 1] range.
        eps : float, optional, defaults to 1e-10
            A constant to be added to the denominator to avoid division by zero.

        Returns
        -------
        self : Gather
            Scaled gather.

        Raises
        ------
        ValueError
            If `use_global` is `True` but global statistics were not calculated.
        """
        min_value, max_value = self.get_quantile([q_min, q_max], tracewise=tracewise, use_global=use_global)
        self.data = normalization.scale_minmax(self.data, min_value, max_value, clip, np.float32(eps))
        return self

    #------------------------------------------------------------------------#
    #                    First-breaks processing methods                     #
    #------------------------------------------------------------------------#

    @batch_method(target="threads", copy_src=False)
    def pick_to_mask(self, first_breaks_col=HDR_FIRST_BREAK):
        """Convert first break times to a binary mask with the same shape as `gather.data` containing zeros before the
        first arrivals and ones after for each trace.

        Parameters
        ----------
        first_breaks_col : str, optional, defaults to :const:`~const.HDR_FIRST_BREAK`
            A column of `self.headers` that contains first arrival times, measured in milliseconds.

        Returns
        -------
        gather : Gather
            A new `Gather` with calculated first breaks mask in its `data` attribute.
        """
        mask = convert_times_to_mask(times=self[first_breaks_col].ravel(), samples=self.samples).astype(np.int32)
        gather = self.copy(ignore='data')
        gather.data = mask
        return gather

    @batch_method(target='for', args_to_unpack='save_to')
    def mask_to_pick(self, threshold=0.5, first_breaks_col=HDR_FIRST_BREAK, save_to=None):
        """Convert a first break mask saved in `data` into times of first arrivals.

        For a given trace each value of the mask represents the probability that the corresponding index is greater
        than the index of the first break.

        Notes
        -----
        A detailed description of conversion heuristic used can be found in :func:`~general_utils.convert_mask_to_pick`
        docs.

        Parameters
        ----------
        threshold : float, optional, defaults to 0.5
            A threshold for trace mask value to refer its index to be either pre- or post-first break.
        first_breaks_col : str, optional, defaults to :const:`~const.HDR_FIRST_BREAK`
            Headers column to save first break times to.
        save_to : Gather, optional, defaults to None
            An extra `Gather` to save first break times to. Generally used to conveniently pass first break times from
            a `Gather` instance with a first break mask to an original `Gather`.

        Returns
        -------
        self : Gather
            A gather with first break times in headers column defined by `first_breaks_col`.
        """
        picking_times = convert_mask_to_pick(mask=self.data, samples=self.samples, threshold=threshold)
        self[first_breaks_col] = picking_times
        if save_to is not None:
            save_to[first_breaks_col] = picking_times
        return self

    @batch_method(target='for', use_lock=True)
    def dump_first_breaks(self, path, trace_id_cols=('FieldRecord', 'TraceNumber'), first_breaks_col=HDR_FIRST_BREAK,
                          col_space=8, encoding="UTF-8"):
        """ Save first break picking times to a file.

        Each line in the resulting file corresponds to one trace, where all columns but
        the last one store values from `trace_id_cols` headers and identify the trace
        while the last column stores first break time from `first_breaks_col` header.

        Parameters
        ----------
        path : str
            Path to the file.
        trace_id_cols : tuple of str, defaults to ('FieldRecord', 'TraceNumber')
            Columns names from `self.headers` that act as trace id. These would be present in the file.
        first_breaks_col : str, defaults to :const:`~const.HDR_FIRST_BREAK`
            Column name from `self.headers` where first break times are stored.
        col_space : int, defaults to 8
            The minimum width of each column.
        encoding : str, optional, defaults to "UTF-8"
            File encoding.

        Returns
        -------
        self : Gather
            Gather unchanged
        """
        rows = self[to_list(trace_id_cols) + [first_breaks_col]]

        # SEG-Y specification states that all headers values are integers, but first break values can be float
        row_fmt = '{:{col_space}.0f}' * (rows.shape[1] - 1) + '{:{col_space}.2f}\n'
        fmt = row_fmt * len(rows)
        rows_as_str = fmt.format(*rows.ravel(), col_space=col_space)

        with open(path, 'a', encoding=encoding) as f:
            f.write(rows_as_str)
        return self

    @batch_method(target='for')
    def calculate_refractor_velocity(self, first_breaks_col=HDR_FIRST_BREAK, init=None, bounds=None, n_refractors=None,
                                     coords_cols="auto", **kwargs):
        """Calculate the RefractorVelocity using the offsets and first breaks times.

        The method fits a velocity model of the upper part of the section, read the
        :class:`~refractor_velocity.RefractorVelocity` docs for more details about the algorithm and its parameters.

        Examples
        --------
        >>> refractor_velocity = gather.calculate_refractor_velocity(n_refractors=2)

        Parameters
        ----------
        first_breaks_col : str, defaults to :const:`~const.HDR_FIRST_BREAK`
            Column name from `self.headers` where first break times are stored.
        init : dict or None, defaults to None
            Initial values for a velocity model.
        bounds : dict or None, defaults to None
            Bounds for the fitted velocity model parameters.
        n_refractors : int or None, defaults to None
            Number of the velocity model layers.
        kwargs : dict, optional
            Additional keyword arguments to be passed to
            :func:`~refractor_velocity.RefractorVelocity.from_first_breaks`.
        coords_cols : None, "auto" or 2 element array-like, defaults to "auto"
            Header columns to get spatial coordinates of the gather to fetch `RefractorVelocity` from `RefractorCube`.
            See :func:`~Gather.get_coords` for more details.

        Returns
        -------
        RefractorVelocity
            Calculated RefractorVelocity instance.
        """
        coords = None if coords_cols is None else self.get_coords(coords_cols)
        return RefractorVelocity.from_first_breaks(offsets=self.offsets, fb_times=self[first_breaks_col].ravel(),
                                                   init=init, bounds=bounds, n_refractors=n_refractors, coords=coords,
                                                   **kwargs)

    #------------------------------------------------------------------------#
    #                         Gather muting methods                          #
    #------------------------------------------------------------------------#

    @batch_method(target="for", copy_src=False)
    def create_muter(self, mode="first_breaks", **kwargs):
        """Create an instance of :class:`~.Muter` class.

        This method redirects the call into a corresponding `Muter.from_{mode}` classmethod. The created object is
        callable and returns times up to which muting should be performed for given offsets. A detailed description of
        `Muter` instance can be found in :class:`~muting.Muter` docs.

        Parameters
        ----------
        mode : {"points", "file", "first_breaks"}, optional, defaults to "first_breaks"
            Type of `Muter` to create.
        kwargs : misc, optional
            Additional keyword arguments to `Muter.from_{mode}`.

        Returns
        -------
        muter : Muter
            Created muter.

        Raises
        ------
        ValueError
            If given `mode` does not exist.
        """
        builder = getattr(Muter, f"from_{mode}", None)
        if builder is None:
            raise ValueError(f"Unknown mode {mode}")

        if mode == "first_breaks":
            first_breaks_col = kwargs.pop("first_breaks_col", HDR_FIRST_BREAK)
            return builder(offsets=self.offsets, times=self[first_breaks_col], **kwargs)
        return builder(**kwargs)

    @batch_method(target="threads", args_to_unpack="muter")
    def mute(self, muter, fill_value=0):
        """Mute the gather using given `muter`.

        The muting operation is performed by setting gather values above an offset-time boundary defined by `muter` to
        `fill_value`.

        Parameters
        ----------
        muter : Muter
            An object that defines muting times by gather offsets.
        fill_value : float, defaults to 0
            A value to fill the muted part of the gather with.

        Returns
        -------
        self : Gather
            Muted gather.
        """
        self.data = mute_gather(gather_data=self.data, muting_times=muter(self.offsets), samples=self.samples,
                                fill_value=fill_value)
        return self

    #------------------------------------------------------------------------#
    #                     Semblance calculation methods                      #
    #------------------------------------------------------------------------#

    @batch_method(target="threads", copy_src=False)
    def calculate_semblance(self, velocities, win_size=25):
        """Calculate vertical velocity semblance for the gather.

        Notes
        -----
        A detailed description of vertical velocity semblance and its computation algorithm can be found in
        :func:`~semblance.Semblance` docs.

        Examples
        --------
        Calculate semblance for 200 velocities from 2000 to 6000 m/s and a temporal window size of 8 samples:
        >>> semblance = gather.calculate_semblance(velocities=np.linspace(2000, 6000, 200), win_size=8)

        Parameters
        ----------
        velocities : 1d np.ndarray
            Range of velocity values for which semblance is calculated. Measured in meters/seconds.
        win_size : int, optional, defaults to 25
            Temporal window size used for semblance calculation. The higher the `win_size` is, the smoother the
            resulting semblance will be but to the detriment of small details. Measured in samples.

        Returns
        -------
        semblance : Semblance
            Calculated vertical velocity semblance.
        """
        gather = self.copy().sort(by="offset")
        return Semblance(gather=gather, velocities=velocities, win_size=win_size)

    @batch_method(target="threads", args_to_unpack="stacking_velocity", copy_src=False)
    def calculate_residual_semblance(self, stacking_velocity, n_velocities=140, win_size=25, relative_margin=0.2):
        """Calculate residual vertical velocity semblance for the gather and a chosen stacking velocity.

        Notes
        -----
        A detailed description of residual vertical velocity semblance and its computation algorithm can be found in
        :func:`~semblance.ResidualSemblance` docs.

        Examples
        --------
        Calculate residual semblance for a gather and a stacking velocity, loaded from a file:
        >>> velocity = StackingVelocity.from_file(velocity_path)
        >>> residual = gather.calculate_residual_semblance(velocity, n_velocities=100, win_size=8)

        Parameters
        ----------
        stacking_velocity : StackingVelocity
            Stacking velocity around which residual semblance is calculated.
        n_velocities : int, optional, defaults to 140
            The number of velocities to compute residual semblance for.
        win_size : int, optional, defaults to 25
            Temporal window size used for semblance calculation. The higher the `win_size` is, the smoother the
            resulting semblance will be but to the detriment of small details. Measured in samples.
        relative_margin : float, optional, defaults to 0.2
            Relative velocity margin, that determines the velocity range for semblance calculation for each time `t` as
            `stacking_velocity(t)` * (1 +- `relative_margin`).

        Returns
        -------
        semblance : ResidualSemblance
            Calculated residual vertical velocity semblance.
        """
        gather = self.copy().sort(by="offset")
        return ResidualSemblance(gather=gather, stacking_velocity=stacking_velocity, n_velocities=n_velocities,
                                 win_size=win_size, relative_margin=relative_margin)

    #------------------------------------------------------------------------#
    #                           Gather corrections                           #
    #------------------------------------------------------------------------#

    @batch_method(target="threads", args_to_unpack="refractor_velocity")
    def apply_lmo(self, refractor_velocity, delay=100, fill_value=np.nan, event_headers=None):
        """Perform a gather linear moveout correction using the given RefractorVelocity.

        Parameters
        ----------
        refractor_velocity : RefractorVelocity
            RefractorVelocity object to perform LMO correction with.
        delay : float, defaults to 100
            An extra delay in milliseconds introduced in each trace, positive values result in shifting gather traces
            down. Used to center the first breaks hodograph around the delay value instead of 0.
        fill_value : float, defaults to 0
            Value used to fill the amplitudes outside the gather bounds after moveout.
        event_headers : str, list, or None, defaults to None
            Headers columns which will be LMO-corrected inplace.

        Returns
        -------
        self : Gather
            LMO corrected gather.

        Raises
        ------
        ValueError
            If `refractor_velocity` is not a `RefractorVelocity` instance.
        """
        if not isinstance(refractor_velocity, RefractorVelocity):
            raise ValueError("Only RefractorVelocity instances can be passed as a `refractor_velocity`")
        event_headers = [] if event_headers is None else to_list(event_headers)

        trace_delays = delay - refractor_velocity(self.offsets)
        data = correction.apply_lmo(self.data,
                                    times_to_indices(trace_delays, self.samples, round=True).astype(int),
                                    fill_value)
        self.data = data
        for header in event_headers:
            self[header] += trace_delays.reshape(-1, 1)
        return self

    @batch_method(target="threads", args_to_unpack="stacking_velocity")
    def apply_nmo(self, stacking_velocity):
        """Perform gather normal moveout correction using given stacking velocity.

        Notes
        -----
        A detailed description of NMO correction can be found in :func:`~utils.correction.apply_nmo` docs.

        Parameters
        ----------
        stacking_velocity : StackingVelocity or StackingVelocityField
            Stacking velocities to perform NMO correction with. `StackingVelocity` instance is used directly. If
            `StackingVelocityField` instance is passed, a `StackingVelocity` corresponding to gather coordinates is
            fetched from it.

        Returns
        -------
        self : Gather
            NMO corrected gather.

        Raises
        ------
        ValueError
            If `stacking_velocity` is not a `StackingVelocity` or `VelocityCube` instance.
        """
        if isinstance(stacking_velocity, StackingVelocityField):
            stacking_velocity = stacking_velocity(self.coords)
        if not isinstance(stacking_velocity, StackingVelocity):
            raise ValueError("Only StackingVelocityField or StackingVelocity instances can be passed as a "
                             "stacking_velocity")
        velocities_ms = stacking_velocity(self.times) / 1000  # from m/s to m/ms
        self.data = correction.apply_nmo(self.data, self.times, self.offsets, velocities_ms, self.sample_rate)
        return self

    #------------------------------------------------------------------------#
    #                       General processing methods                       #
    #------------------------------------------------------------------------#

    @batch_method(target="for")
    def sort(self, by):
        """Sort gather `headers` and traces by specified header column.

        Parameters
        ----------
        by : str
            `headers` column name to sort the gather by.

        Returns
        -------
        self : Gather
            Gather sorted by `by` column. Sets `sort_by` attribute to `by`.

        Raises
        ------
        TypeError
            If `by` is not str.
        ValueError
            If `by` column was not loaded in `headers`.
        """
        if not isinstance(by, str):
            raise TypeError(f'`by` should be str, not {type(by)}')
        if self.sort_by == by:
            return self
        order = np.argsort(self[by].ravel(), kind='stable')
        self.sort_by = by
        self.data = self.data[order]
        self.headers = self.headers.iloc[order]
        return self

    @batch_method(target="for")
    def get_central_gather(self):
        """Get a central CDP gather from a supergather.

        A supergather has `SUPERGATHER_INLINE_3D` and `SUPERGATHER_CROSSLINE_3D` headers columns, whose values equal to
        values of `INLINE_3D` and `CROSSLINE_3D` only for traces from the central CDP gather. Read more about
        supergather generation in :func:`~Survey.generate_supergathers` docs.

        Returns
        -------
        self : Gather
            `self` with only traces from the central CDP gather kept. Updates `self.headers` and `self.data` inplace.
        """
        mask = np.all(self["INLINE_3D", "CROSSLINE_3D"] == self["SUPERGATHER_INLINE_3D", "SUPERGATHER_CROSSLINE_3D"],
                      axis=1)
        self.headers = self.headers.loc[mask]
        self.data = self.data[mask]
        return self

    @batch_method(target="for")
    def stack(self):
        """Stack a gather by calculating mean value of all non-nan amplitudes for each time over the offset axis.

        The gather being stacked must contain traces from a single bin. The resulting gather will contain a single
        trace with `headers` matching those of the first input trace.

        Returns
        -------
        gather : Gather
            Stacked gather.
        """
        lines = self[["INLINE_3D", "CROSSLINE_3D"]]
        if (lines != lines[0]).any():
            raise ValueError("Only a single CDP gather can be stacked")

        # Preserve headers of the first trace of the gather being stacked
        self.headers = self.headers.iloc[[0]]

        with warnings.catch_warnings():
            warnings.simplefilter("ignore", category=RuntimeWarning)
            self.data = np.nanmean(self.data, axis=0, keepdims=True)
        self.data = np.nan_to_num(self.data)
        return self

    def crop(self, origins, crop_shape, n_crops=1, stride=None, pad_mode='constant', **kwargs):
        """Crop gather data.

        Parameters
        ----------
        origins : list, tuple, np.ndarray or str
            Origins define top-left corners for each crop (the first trace and the first time sample respectively)
            or a rule used to calculate them. All array-like values are cast to an `np.ndarray` and treated as origins
            directly, except for a 2-element tuple of `int`, which will be treated as a single individual origin.
            If `str`, represents a mode to calculate origins. Two options are supported:
            - "random": calculate `n_crops` crops selected randomly using a uniform distribution over the gather data,
              so that no crop crosses gather boundaries,
            - "grid": calculate a deterministic uniform grid of origins, whose density is determined by `stride`.
        crop_shape : tuple with 2 elements
            Shape of the resulting crops.
        n_crops : int, optional, defaults to 1
            The number of generated crops if `origins` is "random".
        stride : tuple with 2 elements, optional, defaults to crop_shape
            Steps between two adjacent crops along both axes if `origins` is "grid". The lower the value is, the more
            dense the grid of crops will be. An extra origin will always be placed so that the corresponding crop will
            fit in the very end of an axis to guarantee complete data coverage with crops regardless of passed
            `crop_shape` and `stride`.
        pad_mode : str or callable, optional, defaults to 'constant'
            Padding mode used when a crop with given origin and shape crossed boundaries of gather data. Passed
            directly to `np.pad`, see https://numpy.org/doc/stable/reference/generated/numpy.pad.html for more
            details.
        kwargs : dict, optional
            Additional keyword arguments to `np.pad`.

        Returns
        -------
        crops : CroppedGather
            Calculated gather crops.
        """
        origins = make_origins(origins, self.shape, crop_shape, n_crops, stride)
        return CroppedGather(self, origins, crop_shape, pad_mode, **kwargs)

    @batch_method(target="t")
    def bandpass_filter(self, low=None, high=None, filter_size=81, **kwargs):
        """ Filter frequency spectrum of the gather.

        Can act as a lowpass, bandpass or highpass filter. `low` and `high` serve as the range for the remaining
        frequencies and can be passed either solely or together.

        Examples
        --------
        Apply highpass filter: remove all the frequencies bellow 30 Hz.
        >>> gather.bandpass_filter(low=30)

        Apply bandpass filter: keep frequencies within [30, 100] Hz range.
        >>> gather.bandpass_filter(low=30, high=100)

        Apply lowpass filter, remove all the frequencies above 100 Hz.
        >>> gather.bandpass_filter(high=100)

        Notes
        -----
        Default `filter_size` is set to 81 to guarantee that transition bandwidth of the filter does not exceed 10% of
        the Nyquist frequency for the default Hamming window.

        Parameters
        ----------
        low : int, optional
            Lower bound for the remaining frequencies
        high : int, optional
            Upper bound for the remaining frequencies
        filter_size : int, defaults to 81
            The length of the filter
        kwargs : misc, optional
            Additional keyword arguments to the `scipy.firwin`

        Returns
        -------
        self : Gather
            `self` with filtered frequency spectrum.
        """
        filter_size |= 1  # Guarantee that filter size is odd
        pass_zero = low is None
        cutoffs = [cutoff for cutoff in [low, high] if cutoff is not None]

        # Construct the filter and flip it since opencv computes crosscorrelation instead of convolution
        kernel = firwin(filter_size, cutoffs, pass_zero=pass_zero, fs=1000 / self.sample_rate, **kwargs)[::-1]
        cv2.filter2D(self.data, dst=self.data, ddepth=-1, kernel=kernel.reshape(1, -1))
        return self

    @batch_method(target="f")
    def resample(self, new_sample_rate, kind=3, anti_aliasing=True):
        """ Changes the sample rate of the traces in the gather.
        This implies increasing or decreasing the number of samples in the trace.
        In case new sample rate is greater than the current one, the anti aliasing filter is used
        to avoid frequency aliasing.

        Parameters
        ----------
        new_sample_rate : float
            New sample rate
        kind : int or str, defaults to 3
            The interpolation method to use.
            If int, use piecewise polynomial interpolation with degree `kind`;
            if str, delegate interpolation to scipy.interp1d with mode `kind`.
        anti_aliasing : bool, defaults to True
            Whether to apply anti-aliasing filter or not. Ignored in case of upsampling.

        Returns
        -------
        self : Gather
            `self` with new sample rate
        """
        current_sample_rate = self.sample_rate

        # Anti-aliasing filter is optionally applied during downsampling to avoid frequency aliasing
        if new_sample_rate > current_sample_rate and anti_aliasing:
            # Smoothly attenuate frequencies starting from 0.8 of the new Nyquist frequency so that all frequencies
            # above are zeroed out
            nyquist_frequency = 1000 / (2 * new_sample_rate)
            filter_size = int(40 * new_sample_rate / current_sample_rate)
            self.bandpass_filter(high=0.9 * nyquist_frequency, filter_size=filter_size, window="hann")

        new_samples = np.arange(self.samples[0], self.samples[-1] + 1e-6, new_sample_rate, self.samples.dtype)

        if isinstance(kind, int):
            data_resampled = piecewise_polynomial(new_samples, self.samples, self.data, kind)
        elif isinstance(kind, str):
            data_resampled = scipy.interpolate.interp1d(self.samples, self.data, kind=kind)(new_samples)

        self.data = data_resampled
        self.samples = new_samples
        return self

    @batch_method(target="for")
    def apply_agc(self, window_size=250, mode='rms'):
        """Calculate instantaneous or RMS amplitude AGC coefficients and apply them to gather data.

        Parameters
        ----------
        window_size : int, optional, defaults to 250
            Window size to calculate AGC scaling coefficient in, measured in milliseconds.
        mode : str, optional, defaults to 'rms'
            Mode for AGC: if 'rms', root mean squared value of non-zero amplitudes in the given window
            is used as scaling coefficient (RMS amplitude AGC), if 'abs' - mean of absolute non-zero
            amplitudes (instantaneous AGC).

        Raises
        ------
        ValueError
            If window_size is less than (3 * sample_rate) milliseconds or larger than trace length.
            If mode is neither 'rms' nor 'abs'.

        Returns
        -------
        self : Gather
            Gather with AGC applied to its data.
        """
        # Cast window from ms to samples
        window_size_samples = int(window_size // self.sample_rate) + 1

        if mode not in ['abs', 'rms']:
            raise ValueError(f"mode should be either 'abs' or 'rms', but {mode} was given")
        if (window_size_samples < 3) or (window_size_samples > self.n_samples):
            raise ValueError(f'window should be at least {3*self.sample_rate} milliseconds and'
                             f' {(self.n_samples-1)*self.sample_rate} at most, but {window_size} was given')
        self.data = gain.apply_agc(data=self.data, window_size=window_size_samples, mode=mode)
        return self

    @batch_method(target="for")
    def apply_sdc(self, velocity=None, v_pow=2, t_pow=1):
        """Calculate spherical divergence correction coefficients and apply them to gather data.

        Parameters
        ----------
        velocities: StackingVelocity or None, optional, defaults to None.
            StackingVelocity that is used to obtain velocities at self.times, measured in meters / second.
            If None, default StackingVelocity object is used.
        v_pow : float, optional, defaults to 2
            Velocity power value.
        t_pow: float, optional, defaults to 1
            Time power value.

        Returns
        -------
        self : Gather
            Gather with applied SDC.
        """
        if velocity is None:
            velocity = DEFAULT_SDC_VELOCITY
        if not isinstance(velocity, StackingVelocity):
            raise ValueError("Only StackingVelocity instance or None can be passed as velocity")
        self.data = gain.apply_sdc(self.data, v_pow, velocity(self.times), t_pow, self.times)
        return self

    @batch_method(target="for")
    def undo_sdc(self, velocity=None, v_pow=2, t_pow=1):
        """Calculate spherical divergence correction coefficients and use them to undo previously applied SDC.

        Parameters
        ----------
        velocities: StackingVelocity or None, optional, defaults to None.
            StackingVelocity that is used to obtain velocities at self.times, measured in meters / second.
            If None, default StackingVelocity object is used.
        v_pow : float, optional, defaults to 2
            Velocity power value.
        t_pow: float, optional, defaults to 1
            Time power value.

        Returns
        -------
        self : Gather
            Gather without SDC.
        """
        if velocity is None:
            velocity = DEFAULT_SDC_VELOCITY
        if not isinstance(velocity, StackingVelocity):
            raise ValueError("Only StackingVelocity instance or None can be passed as velocity")
        self.data = gain.undo_sdc(self.data, v_pow, velocity(self.times), t_pow, self.times)
        return self

    #------------------------------------------------------------------------#
    #                         Visualization methods                          #
    #------------------------------------------------------------------------#

    @plotter(figsize=(10, 7))
    def plot(self, mode="seismogram", *, title=None, x_ticker=None, y_ticker=None, ax=None, **kwargs):
        """Plot gather traces.

        The traces can be displayed in a number of representations, depending on the `mode` provided. Currently, the
        following options are supported:
        - `seismogram`: a 2d grayscale image of seismic traces. This mode supports the following `kwargs`:
            * `colorbar`: whether to add a colorbar to the right of the gather plot (defaults to `False`). If `dict`,
              defines extra keyword arguments for `matplotlib.figure.Figure.colorbar`,
            * `q_vmin`, `q_vmax`: quantile range of amplitude values covered by the colormap (defaults to 0.1 and 0.9),
            * Any additional arguments for `matplotlib.pyplot.imshow`. Note, that `vmin` and `vmax` arguments take
              priority over `q_vmin` and `q_vmax` respectively.
        - `wiggle`: an amplitude vs time plot for each trace of the gather as an oscillating line around its mean
          amplitude. This mode supports the following `kwargs`:
            * `norm_tracewise`: specifies whether to standardize each trace independently or use gather mean amplitude
              and standard deviation (defaults to `True`),
            * `std`: amplitude scaling factor. Higher values result in higher plot oscillations (defaults to 0.5),
            * `lw` and `alpha`: width of the lines and transparency of polygons, by default estimated
              based on the number of traces in the gather and figure size.
            * `color`: defines a color for traces,
            * Any additional arguments for `matplotlib.pyplot.plot`.
        - `hist`: a histogram of the trace data amplitudes or header values. This mode supports the following `kwargs`:
            * `bins`: if `int`, the number of equal-width bins; if sequence, bin edges that include the left edge of
              the first bin and the right edge of the last bin,
            * `grid`: whether to show the grid lines,
            * `log`: set y-axis to log scale. If `True`, formatting defined in `y_ticker` is discarded,
            * Any additional arguments for `matplotlib.pyplot.hist`.

        Trace headers, whose values are measured in milliseconds (e.g. first break times) may be displayed over a
        seismogram or wiggle plot if passed as `event_headers`. If `top_header` is passed, an auxiliary scatter plot of
        values of this header will be shown on top of the gather plot.

        While the source of label ticks for both `x` and `y` is defined by `x_tick_src` and `y_tick_src`, ticker
        appearance can be controlled via `x_ticker` and `y_ticker` parameters respectively. In the most general form,
        each of them is a `dict` with the following most commonly used keys:
        - `label`: axis label. Can be any string.
        - `round_to`: the number of decimal places to round tick labels to (defaults to 0).
        - `rotation`: the rotation angle of tick labels in degrees (defaults to 0).
        - One of the following keys, defining the way to place ticks:
            * `num`: place a given number of evenly-spaced ticks,
            * `step_ticks`: place ticks with a given step between two adjacent ones,
            * `step_labels`: place ticks with a given step between two adjacent ones in the units of the corresponding
              labels (e.g. place a tick every 200ms for `y` axis or every 300m offset for `x` axis). This option is
              valid only for "seismogram" and "wiggle" modes.
        A short argument form allows defining both tickers labels as a single `str`, which will be treated as the value
        for the `label` key. See :func:`~plot_utils.set_ticks` for more details on the ticker parameters.

        Parameters
        ----------
        mode : "seismogram", "wiggle" or "hist", optional, defaults to "seismogram"
            A type of the gather representation to display:
            - "seismogram": a 2d grayscale image of seismic traces;
            - "wiggle": an amplitude vs time plot for each trace of the gather;
            - "hist": histogram of the data amplitudes or some header values.
        title : str or dict, optional, defaults to None
            If `str`, a title of the plot.
            If `dict`, should contain keyword arguments to pass to `matplotlib.axes.Axes.set_title`. In this case, the
            title string is stored under the `label` key.
        x_ticker : str or dict, optional, defaults to None
            Parameters to control `x` axis label and ticker formatting and layout.
            If `str`, it will be displayed as axis label.
            If `dict`, the axis label is specified under the "label" key and the rest of keys define labels formatting
            and layout, see :func:`~plot_utils.set_ticks` for more details.
            If not given, axis label is defined by `x_tick_src`.
        y_ticker : str or dict, optional, defaults to None
            Parameters to control `y` axis label and ticker formatting and layout.
            If `str`, it will be displayed as axis label.
            If `dict`, the axis label is specified under the "label" key and the rest of keys define labels formatting
            and layout, see :func:`~plot_utils.set_ticks` for more details.
            If not given, axis label is defined by `y_tick_src`.
        ax : matplotlib.axes.Axes, optional, defaults to None
            An axis of the figure to plot on. If not given, it will be created automatically.
        x_tick_src : str, optional
            Source of the tick labels to be plotted on x axis. For "seismogram" and "wiggle" can be either "index"
            (default if gather is not sorted) or any header; for "hist" it also defines the data source and can be
            either "amplitude" (default) or any header.
            Also serves as a default for axis label.
        y_tick_src : str, optional
            Source of the tick labels to be plotted on y axis. For "seismogram" and "wiggle" can be either "time"
            (default) or "samples"; has no effect in "hist" mode. Also serves as a default for axis label.
        event_headers : str, array-like or dict, optional, defaults to None
            Valid only for "seismogram" and "wiggle" modes.
            Headers, whose values will be displayed over the gather plot. Must be measured in milliseconds.
            If `dict`, allows controlling scatter plot options and handling outliers (header values falling out the `y`
            axis range). The following keys are supported:
            - `headers`: header names, can be either `str` or an array-like.
            - `process_outliers`: an approach for outliers processing. Available options are:
                * `clip`: clip outliers to fit the range of `y` axis,
                * `discard`: do not display outliers,
                * `none`: plot all the header values (default behavior).
            - Any additional arguments for `matplotlib.axes.Axes.scatter`.
            If some dictionary value is array-like, each its element will be associated with the corresponding header.
            Otherwise, the single value will be used for all the scatter plots.
        top_header : str, optional, defaults to None
            Valid only for "seismogram" and "wiggle" modes.
            The name of a header whose values will be plotted on top of the gather plot.
        figsize : tuple, optional, defaults to (10, 7)
            Size of the figure to create if `ax` is not given. Measured in inches.
        save_to : str or dict, optional, defaults to None
            If `str`, a path to save the figure to.
            If `dict`, should contain keyword arguments to pass to `matplotlib.pyplot.savefig`. In this case, the path
            is stored under the `fname` key.
            If `None`, the figure is not saved.
        kwargs : misc, optional
            Additional keyword arguments to the plotter depending on the `mode`.

        Returns
        -------
        self : Gather
            Gather unchanged.

        Raises
        ------
        ValueError
            If given `mode` is unknown.
            If `colorbar` is not `bool` or `dict`.
            If length of `color` doesn't match the number of traces in gather.
            If `event_headers` argument has the wrong format or given outlier processing mode is unknown.
            If `x_ticker` or `y_ticker` has the wrong format.
        """
        # Cast text-related parameters to dicts and add text formatting parameters from kwargs to each of them
        (title, x_ticker, y_ticker), kwargs = set_text_formatting(title, x_ticker, y_ticker, **kwargs)

        # Plot the gather depending on the mode passed
        plotters_dict = {
            "seismogram": self._plot_seismogram,
            "wiggle": self._plot_wiggle,
            "hist": self._plot_histogram,
        }
        if mode not in plotters_dict:
            raise ValueError(f"Unknown mode {mode}")
        plotters_dict[mode](ax, title=title, x_ticker=x_ticker, y_ticker=y_ticker, **kwargs)
        return self

    def _plot_histogram(self, ax, title, x_ticker, y_ticker, x_tick_src="amplitude", bins=None,
                        log=False, grid=True, **kwargs):
        """Plot histogram of the data specified by x_tick_src."""
        data = self.data if x_tick_src == "amplitude" else self[x_tick_src]
        _ = ax.hist(data.ravel(), bins=bins, **kwargs)
        set_ticks(ax, "x", tick_labels=None, **{"label": x_tick_src, 'round_to': None, **x_ticker})
        set_ticks(ax, "y", tick_labels=None, **{"label": "counts", **y_ticker})

        ax.grid(grid)
        if log:
            ax.set_yscale("log")
        ax.set_title(**{'label': None, **title})

    # pylint: disable=too-many-arguments
    def _plot_seismogram(self, ax, title, x_ticker, y_ticker, x_tick_src=None, y_tick_src='time', colorbar=False,
                         q_vmin=0.1, q_vmax=0.9, event_headers=None, top_header=None, **kwargs):
        """Plot the gather as a 2d grayscale image of seismic traces."""
        # Make the axis divisible to further plot colorbar and header subplot
        divider = make_axes_locatable(ax)
        vmin, vmax = self.get_quantile([q_vmin, q_vmax])
        kwargs = {"cmap": "gray", "aspect": "auto", "vmin": vmin, "vmax": vmax, **kwargs}
        img = ax.imshow(self.data.T, **kwargs)
        add_colorbar(ax, img, colorbar, divider, y_ticker)
        self._finalize_plot(ax, title, divider, event_headers, top_header, x_ticker, y_ticker, x_tick_src, y_tick_src)

    #pylint: disable=invalid-name
    def _plot_wiggle(self, ax, title, x_ticker, y_ticker, x_tick_src=None, y_tick_src="time", norm_tracewise=True,
                     std=0.5, event_headers=None, top_header=None, lw=None, alpha=None, color="black", **kwargs):
        """Plot the gather as an amplitude vs time plot for each trace."""
        # Make the axis divisible to further plot colorbar and header subplot
        divider = make_axes_locatable(ax)

        # The default parameters lw = 1 and alpha = 1 are fine for 150 traces gather being plotted on 7.75 inches width
        # axes(by default created by gather.plot()). Scale this parameters linearly for bigger gathers or smaller axes.
        axes_width = ax.get_window_extent().transformed(ax.figure.dpi_scale_trans.inverted()).width

        MAX_TRACE_DENSITY = 150 / 7.75
        BOUNDS = [[0.25, 1], [0, 1.5]] # The clip limits for parameters after linear scale.

        alpha, lw = [np.clip(MAX_TRACE_DENSITY * (axes_width / self.n_traces), *val_bounds) if val is None else val
                     for val, val_bounds in zip([alpha, lw], BOUNDS)]

        std_axis = 1 if norm_tracewise else None
        with warnings.catch_warnings():
            warnings.simplefilter("ignore", category=RuntimeWarning)
            traces = std * ((self.data - np.nanmean(self.data, axis=1, keepdims=True)) /
                            (np.nanstd(self.data, axis=std_axis, keepdims=True) + 1e-10))

        # Shift trace amplitudes according to the trace index in the gather
        amps = traces + np.arange(traces.shape[0]).reshape(-1, 1)
        # Plot all the traces as one Line, then hide transitions between adjacanet traces
        amps = np.concatenate([amps, np.full((len(amps), 1), np.nan)], axis=1)
        ax.plot(amps.ravel(), np.broadcast_to(np.arange(amps.shape[1]), amps.shape).ravel(),
                color=color, lw=lw, **kwargs)

        # Find polygons bodies:  indices of target amplitudes, start and end
        poly_amp_ix = np.argwhere(traces > 0)
        start_ix = np.argwhere((np.diff(poly_amp_ix[:, 0], prepend=poly_amp_ix[0, 0]) != 0) |
                               (np.diff(poly_amp_ix[:, 1], prepend=poly_amp_ix[0, 1]) != 1)).ravel()
        end_ix = start_ix + np.diff(start_ix, append=len(poly_amp_ix)) - 1

        shift = np.arange(len(start_ix)) * 3
        # For each polygon we need to:
        # 1. insert 0 amplitude at the start.
        # 2. append 0 amplitude to the end.
        # 3. append the start point to the end to close polygon.
        # Fill the array storing resulted polygons
        verts = np.empty((len(poly_amp_ix) + 3 * len(start_ix), 2))
        verts[start_ix + shift] = poly_amp_ix[start_ix]
        verts[end_ix + shift + 2] = poly_amp_ix[end_ix]
        verts[end_ix + shift + 3] = poly_amp_ix[start_ix]

        body_ix = np.setdiff1d(np.arange(len(verts)),
                               np.concatenate([start_ix + shift, end_ix + shift + 2, end_ix + shift + 3]),
                               assume_unique=True)
        verts[body_ix] = np.column_stack([amps[tuple(poly_amp_ix.T)], poly_amp_ix[:, 1]])

        # Fill the array representing the nodes codes: either start, intermediate or end code.
        codes = np.full(len(verts), Path.LINETO)
        codes[start_ix + shift] = Path.MOVETO
        codes[end_ix + shift + 3] = Path.CLOSEPOLY

        patch = PathPatch(Path(verts, codes), color=color, alpha=alpha)
        ax.add_patch(patch)
        ax.invert_yaxis()
        self._finalize_plot(ax, title, divider, event_headers, top_header, x_ticker, y_ticker, x_tick_src, y_tick_src)

    def _finalize_plot(self, ax, title, divider, event_headers, top_header,
                       x_ticker, y_ticker, x_tick_src, y_tick_src):
        """Plot optional artists and set ticks on the `ax`. Utility method for 'seismogram' and 'wiggle' modes."""
        # Add headers scatter plot if needed
        if event_headers is not None:
            self._plot_headers(ax, event_headers)

        # Add a top subplot for given header if needed and set plot title
        top_ax = ax
        if top_header is not None:
            top_ax = self._plot_top_subplot(ax=ax, divider=divider, header_values=self[top_header].ravel(),
                                            y_ticker=y_ticker)

        # Set axis ticks
        x_tick_src = x_tick_src or self.sort_by or "index"
        self._set_ticks(ax, axis="x", tick_src=x_tick_src, ticker=x_ticker)
        self._set_ticks(ax, axis="y", tick_src=y_tick_src, ticker=y_ticker)

        top_ax.set_title(**{'label': None, **title})

    @staticmethod
    def _parse_headers_kwargs(headers_kwargs, headers_key):
        """Construct a `dict` of kwargs for each header defined in `headers_kwargs` under `headers_key` key so that it
        contains all other keys from `headers_kwargs` with the values defined as follows:
        1. If the value in `headers_kwargs` is an array-like, it is indexed with the index of the currently processed
           header,
        2. Otherwise, it is kept unchanged.

        Examples
        --------
        >>> headers_kwargs = {
        ...     "headers": ["FirstBreakTrue", "FirstBreakPred"],
        ...     "s": 5,
        ...     "c": ["blue", "red"]
        ... }
        >>> Gather._parse_headers_kwargs(headers_kwargs, headers_key="headers")
        [{'headers': 'FirstBreakTrue', 's': 5, 'c': 'blue'},
         {'headers': 'FirstBreakPred', 's': 5, 'c': 'red'}]
        """
        if not isinstance(headers_kwargs, dict):
            return [{headers_key: header} for header in to_list(headers_kwargs)]

        if headers_key not in headers_kwargs:
            raise KeyError(f'{headers_key} key is not defined in event_headers')

        n_headers = len(to_list(headers_kwargs[headers_key]))
        kwargs_list = [{} for _ in range(n_headers)]
        for key, values in headers_kwargs.items():
            values = to_list(values)
            if len(values) == 1:
                values = values * n_headers
            elif len(values) != n_headers:
                raise ValueError(f"Incompatible length of {key} array: {n_headers} expected but {len(values)} given.")
            for ix, value in enumerate(values):
                kwargs_list[ix][key] = value
        return kwargs_list

    def _plot_headers(self, ax, headers_kwargs):
        """Add scatter plots of values of one or more headers over the main gather plot."""
        x_coords = np.arange(self.n_traces)
        kwargs_list = self._parse_headers_kwargs(headers_kwargs, "headers")
        for kwargs in kwargs_list:
            kwargs = {"zorder": 10, **kwargs}  # Increase zorder to plot headers on top of gather
            header = kwargs.pop("headers")
            label = kwargs.pop("label", header)
            process_outliers = kwargs.pop("process_outliers", "none")
            y_coords = times_to_indices(self[header].ravel(), self.samples, round=False)
            if process_outliers == "clip":
                y_coords = np.clip(y_coords, 0, self.n_samples - 1)
            elif process_outliers == "discard":
                y_coords = np.where((y_coords >= 0) & (y_coords <= self.n_samples - 1), y_coords, np.nan)
            elif process_outliers != "none":
                raise ValueError(f"Unknown outlier processing mode {process_outliers}")
            ax.scatter(x_coords, y_coords, label=label, **kwargs)

        if headers_kwargs:
            ax.legend()

    def _plot_top_subplot(self, ax, divider, header_values, y_ticker, **kwargs):
        """Add a scatter plot of given header values on top of the main gather plot."""
        top_ax = divider.append_axes("top", sharex=ax, size="12%", pad=0.05)
        top_ax.scatter(np.arange(self.n_traces), header_values, **{"s": 5, "color": "black", **kwargs})
        top_ax.xaxis.set_visible(False)
        top_ax.yaxis.tick_right()
        top_ax.invert_yaxis()
        format_subplot_yticklabels(top_ax, **y_ticker)
        return top_ax

    def _get_x_ticks(self, axis_label):
        """Get tick labels for x-axis: either any gather header or ordinal numbers of traces in the gather."""
        if axis_label in self.headers.columns:
            return self[axis_label].reshape(-1)
        if axis_label == "index":
            return np.arange(self.n_traces)
        raise ValueError(f"Unknown label for x axis {axis_label}")

    def _get_y_ticks(self, axis_label):
        """Get tick labels for y-axis: either time samples or ordinal numbers of samples in the gather."""
        if axis_label == "time":
            return self.samples
        if axis_label == "samples":
            return np.arange(self.n_samples)
        raise ValueError(f"y axis label must be either `time` or `samples`, not {axis_label}")

    def _set_ticks(self, ax, axis, tick_src, ticker):
        """Set ticks, their labels and an axis label for a given axis."""
        # Get tick_labels depending on axis and its label
        if axis == "x":
            tick_labels = self._get_x_ticks(tick_src)
        elif axis == "y":
            tick_labels = self._get_y_ticks(tick_src)
        else:
            raise ValueError(f"Unknown axis {axis}")
        set_ticks(ax, axis, tick_labels=tick_labels, **{"label": tick_src, **ticker})

    def plot_nmo_correction(self, min_vel=1500, max_vel=6000, figsize=(6, 4.5), show_grid=True, **kwargs):
        """Perform interactive NMO correction of the gather with selected constant velocity.

        The plot provides 2 views:
        * Corrected gather (default). NMO correction is performed on the fly with the velocity controlled by a slider
          on top of the plot.
        * Source gather. This view disables the velocity slider.

        Plotting must be performed in a JupyterLab environment with the the `%matplotlib widget` magic executed and
        `ipympl` and `ipywidgets` libraries installed.

        Parameters
        ----------
        min_vel : float, optional, defaults to 1500
            Minimum seismic velocity value for NMO correction. Measured in meters/seconds.
        max_vel : float, optional, defaults to 6000
            Maximum seismic velocity value for NMO correction. Measured in meters/seconds.
        figsize : tuple with 2 elements, optional, defaults to (6, 4.5)
            Size of the created figure. Measured in inches.
        show_grid : bool, defaults to True
            If `True` shows the horizontal grid with a step based on `y_ticker`.
        kwargs : misc, optional
            Additional keyword arguments to `Gather.plot`.
        """
        NMOCorrectionPlot(self, min_vel=min_vel, max_vel=max_vel, figsize=figsize, show_grid=show_grid,
                          **kwargs).plot()

    def plot_lmo_correction(self, min_vel=500, max_vel=3000, figsize=(6, 4.5), show_grid=True, **kwargs):
        """Perform interactive LMO correction of the gather with the selected velocity.

        The plot provides 2 views:
        * Corrected gather (default). LMO correction is performed on the fly with the velocity controlled by a slider
        on top of the plot.
        * Source gather. This view disables the velocity slider.

        Plotting must be performed in a JupyterLab environment with the the `%matplotlib widget` magic executed and
        `ipympl` and `ipywidgets` libraries installed.

        Parameters
        ----------
        min_vel : float, optional, defaults to 500
            Minimum velocity value for LMO correction. Measured in meters/seconds.
        max_vel : float, optional, defaults to 3000
            Maximum velocity value for LMO correction. Measured in meters/seconds.
        figsize : tuple with 2 elements, optional, defaults to (6, 4.5)
            Size of the created figure. Measured in inches.
        show_grid : bool, defaults to True
            If `True` shows the horizontal grid with a step based on `y_ticker`.
        kwargs : misc, optional
            Additional keyword arguments to `Gather.plot`.
        """
        LMOCorrectionPlot(self, min_vel=min_vel, max_vel=max_vel, figsize=figsize, show_grid=show_grid,
                          **kwargs).plot()<|MERGE_RESOLUTION|>--- conflicted
+++ resolved
@@ -22,12 +22,8 @@
                      add_colorbar, piecewise_polynomial, Coordinates)
 from ..containers import TraceContainer, SamplesContainer
 from ..semblance import Semblance, ResidualSemblance
-<<<<<<< HEAD
 from ..stacking_velocity import StackingVelocity, StackingVelocityField
-=======
-from ..stacking_velocity import StackingVelocity, VelocityCube
 from ..refractor_velocity import RefractorVelocity
->>>>>>> 48ac65b8
 from ..decorators import batch_method, plotter
 from ..const import HDR_FIRST_BREAK, DEFAULT_SDC_VELOCITY
 
