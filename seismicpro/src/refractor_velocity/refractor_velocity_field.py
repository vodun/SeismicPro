"""Implements a RefractorVelocityField class which stores near-surface velocity models calculated at different field
location and allows for their spatial interpolation"""

from textwrap import dedent
from functools import partial, cached_property
from turtle import Vec2D

import numpy as np
import pandas as pd
from tqdm.auto import tqdm

from .refractor_velocity import RefractorVelocity
from .interactive_plot import FitPlot
from .utils import get_param_names, postprocess_params, dump_refractor_velocity, load_refractor_velocity_params
from ..field import SpatialField
<<<<<<< HEAD
from ..utils import to_list, get_coords_cols, get_cols, Coordinates, IDWInterpolator
from ..const import HDR_FIRST_BREAK
=======
from ..utils import to_list, IDWInterpolator
>>>>>>> fbb8ef06


class RefractorVelocityField(SpatialField):
    """A class for storing near-surface velocity models calculated at different field location and interpolating them
    spatially over the whole field.

    Refractor velocities used to compute a depth model of the very first layers are usually estimated on a sparse grid
    of inlines and crosslines and then interpolated over the whole field in order to reduce computational costs. Such
    interpolation can be performed by `RefractorVelocityField` which provides an interface to obtain a velocity model
    of an upper part of the section at given spatial coordinates via its `__call__` and `interpolate` methods.

    A field can be populated with refractor velocities in 3 main ways:
    - by passing precalculated velocities in the `__init__`,
    - by creating an empty field and then iteratively updating it with estimated velocities using `update`.

    After all velocities are added, field interpolator should be created to make the field callable. It can be done
    either manually by executing `create_interpolator` method or automatically during the first call to the field if
    `auto_create_interpolator` flag was set to `True` upon field instantiation. Manual interpolator creation is useful
    when one wants to fine-tune its parameters or the field should be later passed to different processes (e.g. in a
    pipeline with prefetch with `mpc` target) since otherwise the interpolator will be independently created in all the
    processes.

    Examples
    --------
    A field can be created empty and updated with instances of `RefractorVelocity` class:
    >>> field = RefractorVelocityField()
    >>> rv = RefractorVelocity(t0=100, x1=1500, v1=1600, v2=2200,
                               coords=Coordinates((150, 80), names=("INLINE_3D", "CROSSLINE_3D")))
    >>> field.update(rv)

    Or created from precalculated instances:
    >>> field = RefractorVelocityField(list_of_rv)

    Or creating from survey:
    >>> field = RefractorVelocityField(survey, n_refractors=2)

    Note that in both these cases all velocity models in the filed must describe the same number of refractors.

    Velocity models of an upper part of the section are usually estimated independently of one another and thus may
    appear inconsistent. `refine` method allows utilizing local information about near-surface conditions to refit
    the field:
    >>> field = field.refine()

    Only fields that were constructed directly from offset-traveltime data can be refined.

    Field interpolator will be created automatically upon the first call by default, but one may do it explicitly by
    executing `create_interpolator` method:
    >>> field.create_interpolator("rbf")

    Now the field allows for velocity interpolation at given coordinates:
    >>> rv = field((100, 100))

    Or can be passed directly to some gather processing methods:
    >>> gather = survey.sample_gather().apply_lmo(field)

    Parameters
    ----------
    items : RefractorVelocity or list of RefractorVelocity, optional
        Velocity models to be added to the field on instantiation. If not given, an empty field is created.
    survey : Survey, optional
        A survey described by the field.
    is_geographic : bool, optional
        Coordinate system of the field: either geographic (e.g. (CDP_X, CDP_Y)) or line-based (e.g. (INLINE_3D,
        CROSSLINE_3D)). Inferred automatically on the first update if not given.
    auto_create_interpolator : bool, optional, defaults to True
        Whether to automatically create default interpolator upon the first call to the field.

    Attributes
    ----------
    survey : Survey or None
        A survey described by the field. `None` if not specified during instantiation.
    item_container : dict
        A mapping from coordinates of field items as 2-element tuples to the items themselves.
    is_geographic : bool
        Whether coordinate system of the field is geographic. `None` for an empty field if was not specified during
        instantiation.
    coords_cols : tuple with 2 elements or None
        Names of SEG-Y trace headers representing coordinates of items in the field. `None` if names of coordinates are
        mixed or the field is empty.
    interpolator : SpatialInterpolator or None
        Field data interpolator.
    is_dirty_interpolator : bool
        Whether the field was updated after the interpolator was created.
    auto_create_interpolator : bool
        Whether to automatically create default interpolator upon the first call to the field.
    """
    item_class = RefractorVelocity

    def __init__(self, items=None, n_refractors=None, survey=None, is_geographic=None, auto_create_interpolator=True):
        self.n_refractors = n_refractors
        super().__init__(items, survey, is_geographic, auto_create_interpolator)

    @classmethod  # pylint: disable-next=too-many-arguments
    def from_survey(cls, survey, is_geographic=None, init=None, bounds=None, n_refractors=None, max_offset=None,
                    loss='L1', huber_coef=20, min_velocity_step=1, min_refractor_size=1, tol=1e-5, bar=True,
                    first_breaks_col=HDR_FIRST_BREAK, **kwargs):
        """Calculate nearsurface velocity models for all gather in the passed Survey.

        First, method uses the preloaded offsets, first break picking, and coords values to calculate velocity model of
        the upper part of section for each gather in Survey. This step need to specify the initial values of some
        parameters or bounds or the number of refractors. These parameters will be used to calculate all velocity
        models. Finally, creating field from precalculated velocity models.
        Read :class:~`RefractorVelocity` docs for more information about the calculating velocity model.

        Parameters
        ----------
        survey : Survey
            Survey with preloaded offsets, time of first break, coords values.
        is_geographic : bool, optional
            Coordinate system of the field: either geographic (e.g. (CDP_X, CDP_Y)) or line-based (e.g. (INLINE_3D,
            CROSSLINE_3D)). Inferred automatically on the first update if not given.
        init : dict, optional
            Initial values of model parameters.
        bounds : dict, optional
            Lower and upper bounds of model parameters.
        n_refractors : int, optional
            The number of refractors described by the model.
        max_offset : float, optional
            Maximum offset reliably described by the model. Defaults to the maximum offset provided but preferably
            should be explicitly passed.
        loss : str, defaults to "L1"
            Loss function to be minimized. Should be one of "MSE", "huber", "L1", "soft_L1", or "cauchy".
        huber_coef : float, default to 20
            Coefficient for Huber loss function.
        min_velocity_step : int, or 1d array-like with shape (n_refractors - 1,), optional, defaults to 1
            Minimum difference between velocities of two adjacent refractors. Default value ensures that velocities are
            strictly increasing.
        min_refractor_size : int, or 1d array-like with shape (n_refractors,), optional, defaults to 1
            Minimum offset range covered by each refractor. Default value ensures that refractors do not degenerate
            into single points.
        tol : float, optional, defaults to 1e-5
            Precision goal for the value of loss in the stopping criterion.
        bar : bool, optional, defualt to True
            Whether to show field calculating progress bar.
        first_breaks_col : str, optional, defaults to :const:`~const.HDR_FIRST_BREAK`
            Column name from `survey.headers` where times of first break are stored.
        kwargs : misc, optional
            Additional `SLSQP` options, see https://docs.scipy.org/doc/scipy/reference/optimize.minimize-slsqp.html for
            more details.

        Raises
        ------
        ValueError
            If survey does not contain any indices.
            If all `init`, `bounds`, and `n_refractors` are `None`.
            If coords value non-unique for any one gather.
        """
        if len(survey.indices) < 1:
            raise ValueError("Survey is empty.")
        if all(param is None for param in (init, bounds, n_refractors)):
            raise ValueError("At least one of `init`, `bounds` or `n_refractors` must be defined")
        rv_list = []
        coords_name = get_coords_cols(survey.indexed_by)
        # get only the needed data from survey headers.
        survey_data = survey[['offset', first_breaks_col] + list(coords_name)]
        max_offset = survey_data[:, 0].max() if max_offset is None else max_offset
        for idx in tqdm(survey.indices, desc="Calculate velocity models", disable=not bar):
            trace_idx = survey.get_traces_locs([idx])
            gather_data = survey_data[trace_idx]
            offsets = gather_data[:, 0]
            times = gather_data[:, 1]
            coords_value = gather_data[:, [2, 3]]
            if (coords_value != coords_value[0]).any():
                raise ValueError(f"Coordinates non-unique for gather with index {idx}.")
            coords = Coordinates(names=coords_name, coords=coords_value[0])
            rv = RefractorVelocity.from_first_breaks(offsets, times, init, bounds, n_refractors, max_offset,
                                                     min_velocity_step, min_refractor_size, loss, huber_coef, tol,
                                                     coords=coords, **kwargs)
            rv_list.append(rv)
        return cls(items=rv_list, survey=survey, is_geographic=is_geographic)

    @classmethod
    def from_file(cls, path, is_geographic=None, encoding="UTF-8"):
        """Load RefractorVelocityField from a file.

        File should have coords and parameters of a single RefractorVelocity with next structure:
         - The first row contain the Coordinates parameters names (name_x, name_y, coord_x, coord_y) and
        the RefractorVelocity parameters names ("t0", "x1"..."x{n-1}", "v1"..."v{n}", "max_offset").
         - Each next line contains row contains the coords names, coords values, and parameters values of one
        RefractorVelocity.

        File example:
         name_x     name_y    coord_x    coord_y        t0        x1        v1        v2 max_offset
        SourceX    SourceY    1111100    2222220     50.00   1000.00   1500.00   2000.00    2000.00
        ...
        SourceX    SourceY    1111200    2222240     60.00   1050.00   1550.00   1950.00    2050.00

        Parameters
        ----------
        path : str,
            path to the file.
        encoding : str, defaults to "UTF-8"
            File encoding.

        Returns
        -------
        self : RefractorVelocityField
            RefractorVelocityField instance created from a file.
        """
        coords_list, params_list, max_offset_list = load_rv(path, encoding)
        rv_list = []
        for coords, params, max_offset in zip(coords_list, params_list, max_offset_list):
            rv = RefractorVelocity(max_offset=max_offset, coords=coords, **params)
            rv_list.append(rv)
        return cls(rv_list, is_geographic=is_geographic)

    @property
    def param_names(self):
        """list of str: Names of model parameters."""
        if self.n_refractors is None:
            raise ValueError("The number of refractors is undefined")
        return get_param_names(self.n_refractors)

    @cached_property
    def is_fit(self):
        """bool: Whether the field was constructed directly from offset-traveltime data."""
        return all(item.is_fit for item in self.items)

    @cached_property
    def max_offset(self):
        """float: Mean maximum offset reliably described by field items."""
        max_offsets = [item.max_offset for item in self.items if item.max_offset is not None]
        if max_offsets:
            return np.mean(max_offsets)
        return None

    @cached_property
    def mean_velocity(self):
        """RefractorVelocity: Mean near-surface velocity model over the field."""
        return self.construct_item(self.values.mean(axis=0), coords=None)

    def __str__(self):
        """Print field metadata including descriptive statistics of the near-surface velocity model, coordinate system
        and created interpolator."""
        msg = super().__str__() + dedent(f"""\n
        Number of refractors:      {self.n_refractors}
        Mean max offset of items:  {self.max_offset}
        Is fit from first breaks:  {self.is_fit}
        """)

        if not self.is_empty:
            params_df = pd.DataFrame(self.values, columns=self.param_names)
            params_stats_str = params_df.describe().iloc[1:].T.to_string(col_space=8, float_format="{:.02f}".format)
            msg += f"""\nDescriptive statistics of the near-surface velocity model:\n{params_stats_str}"""

        return msg

    def validate_items(self, items):
        """Check if the field can be updated with the provided `items`."""
        super().validate_items(items)
        n_refractors_set = {item.n_refractors for item in items}
        if self.n_refractors is not None:
            n_refractors_set.add(self.n_refractors)
        if len(n_refractors_set) != 1:
            raise ValueError("Each RefractorVelocity must describe the same number of refractors as the field")

<<<<<<< HEAD
=======
    @classmethod
    def from_file(cls, path, survey=None, is_geographic=None, encoding="UTF-8"):
        """Load RefractorVelocityField from a file.

        The file should define near-surface velocity model at one or more field locations and have the following
        structure:
        - The first row contains names of the Coordinates parameters (name_x, name_y, coord_x, coord_y) and names of
        the RefractorVelocity parameters ("t0", "x1"..."x{n-1}", "v1"..."v{n}", "max_offset").
        - Each next line contains the coords names, coords values, and parameters values of one RefractorVelocity.

        File example:
         name_x     name_y    coord_x    coord_y        t0        x1        v1        v2 max_offset
        SourceX    SourceY    1111100    2222220     50.00   1000.00   1500.00   2000.00    2000.00
        ...
        SourceX    SourceY    1111200    2222240     60.00   1050.00   1550.00   1950.00    2050.00

        Parameters
        ----------
        path : str
            path to the file.
        survey : Survey, optional
            A :class:`~survey.Survey` described by the field.
        is_geographic : bool, optional
            Coordinate system of the field: either geographic (e.g. (CDP_X, CDP_Y)) or line-based (e.g. (INLINE_3D,
            CROSSLINE_3D)). Inferred from coordinates of the first `RefractorVelocity` in the file if not given.
        encoding : str, defaults to "UTF-8"
            File encoding.

        Returns
        -------
        self : RefractorVelocityField
            RefractorVelocityField instance created from a file.
        """
        rv_list = [RefractorVelocity(**params) for params in load_refractor_velocity_params(path, encoding)]
        return cls(rv_list, survey=survey, is_geographic=is_geographic)

>>>>>>> fbb8ef06
    def update(self, items):
        """Add new items to the field. All passed `items` must have not-None coordinates and describe the same number
        of refractors as the field.

        Parameters
        ----------
        items : RefractorVelocity or list of RefractorVelocity
            Items to add to the field.

        Returns
        -------
        self : RefractorVelocityField
            `self` with new items added. Changes `item_container` inplace and sets the `is_dirty_interpolator` flag to
            `True` if the `items` list is not empty. Sets `is_geographic` flag and `n_refractors` attribute during the
            first update if they were not defined during field creation. Resets `coords_cols` attribute if headers,
            defining coordinates of any item being added, differ from those of the field.

        Raises
        ------
        TypeError
            If wrong type of items were found.
        ValueError
            If any of the passed items have `None` coordinates or describe not the same number of refractors as the
            field.
        """
        items = to_list(items)
        super().update(items)
        if items:
            self.n_refractors = items[0].n_refractors
        return self

    @staticmethod
    def item_to_values(item):
        """Convert a field item to a 1d `np.ndarray` of its values being interpolated."""
        return np.array(list(item.params.values()))

    def _interpolate(self, coords):
        """Interpolate field values at given `coords` and postprocess them so that the following constraints are
        satisfied:
        - Intercept time is non-negative,
        - Crossover offsets are non-negative and increasing,
        - Velocities of refractors are non-negative and increasing.
        `coords` are guaranteed to be a 2d `np.ndarray` with shape (n_coords, 2), converted to the coordinate system of
        the field."""
        values = self.interpolator(coords)
        return postprocess_params(values)

    def construct_item(self, values, coords):
        """Construct an instance of `RefractorVelocity` from its `values` at given `coords`."""
        return self.item_class(**dict(zip(self.param_names, values)), max_offset=self.max_offset, coords=coords)

    def _get_refined_values(self, interpolator_class, min_refractor_points=0, min_refractor_points_quantile=0):
        """Redefine parameters of velocity models for refractors that contain small number of points and may thus have
        produced noisy estimates during fitting.

        Parameters of such refractors are redefined using an interpolator of the given type constructed over all
        well-fit data of the field.

        The number of points in a refractor of a given field item is considered to be small if it is less than:
        - 2 or `min_refractor_points`,
        - A quantile of the number of points in the very same refractor over the whole field defined by
          `min_refractor_points_quantile`.
        """
        coords = self.coords
        values = self.values
        refined_values = np.empty_like(values)

        # Calculate the number of point in each refractor for velocity models that were fit
        n_refractor_points = np.full((self.n_items, self.n_refractors), fill_value=np.nan)
        for i, rv in enumerate(self.item_container.values()):
            if rv.is_fit:
                n_refractor_points[i] = np.histogram(rv.offsets, rv.piecewise_offsets, density=False)[0]
        n_refractor_points[:, np.isnan(n_refractor_points).all(axis=0)] = 0

        # Calculate minimum acceptable number of points in each refractor, should be at least 2
        min_refractor_points = np.maximum(np.nanquantile(n_refractor_points, min_refractor_points_quantile, axis=0),
                                          max(2, min_refractor_points))
        ignore_mask = n_refractor_points < min_refractor_points
        ignore_mask[:, ignore_mask.all(axis=0)] = False  # Use a refractor anyway if it is ignored for all items

        # Refine t0 using only items with well-fitted first refractor
        refined_values[:, 0] = interpolator_class(coords[~ignore_mask[:, 0]], values[~ignore_mask[:, 0], 0])(coords)

        # Refine crossover offsets using only items with well-fitted neighboring refractors
        for i in range(1, self.n_refractors):
            proper_items_mask = ~(ignore_mask[:, i - 1] | ignore_mask[:, i])
            refined_values[:, i] = interpolator_class(coords[proper_items_mask], values[proper_items_mask, i])(coords)

        # Refine velocities using only items with well-fitted corresponding refractor
        for i in range(self.n_refractors, 2 * self.n_refractors):
            proper_items_mask = ~ignore_mask[:, i - self.n_refractors]
            refined_values[:, i] = interpolator_class(coords[proper_items_mask], values[proper_items_mask, i])(coords)

        # Postprocess refined values
        return postprocess_params(refined_values)

    def create_interpolator(self, interpolator, min_refractor_points=0, min_refractor_points_quantile=0, **kwargs):
        """Create a field interpolator whose name is defined by `interpolator`.

        Available options are:
        - "idw" - to create `IDWInterpolator`,
        - "delaunay" - to create `DelaunayInterpolator`,
        - "ct" - to create `CloughTocherInterpolator`,
        - "rbf" - to create `RBFInterpolator`.

        Parameters
        ----------
        interpolator : str
            Name of the interpolator to create.
        min_refractor_points : int, optional, defaults to 0
            Ignore parameters of refractors with less than `min_refractor_points` points during interpolation.
        min_refractor_points_quantile : float, optional, defaults to 0
            Defines quantiles of the number of points in each refractor of the field. Parameters of refractors with
            less points than the corresponding quantile are ignored during interpolation.
        kwargs : misc, optional
            Additional keyword arguments to be passed to the constructor of interpolator class.

        Returns
        -------
        field : Field
            A field with created interpolator. Sets `is_dirty_interpolator` flag to `False`.
        """
        interpolator_class = self._get_interpolator_class(interpolator)
        values = self._get_refined_values(interpolator_class, min_refractor_points, min_refractor_points_quantile)
        self.interpolator = interpolator_class(self.coords, values, **kwargs)
        self.is_dirty_interpolator = False
        return self

    def smooth(self, radius=None, neighbors=4, min_refractor_points=0, min_refractor_points_quantile=0):
        """Smooth the field by averaging its velocity models within given radius.

        Parameters
        ----------
        radius : positive float, optional
            Spatial window radius (Euclidean distance). Equals to `self.default_neighborhood_radius` if not given.
        neighbors : int, optional, defaults to 4
            The number of neighbors to use for averaging if no velocities are considered to be well-fit in given
            `radius` according to provided `min_refractor_points` and `min_refractor_points_quantile`.
        min_refractor_points : int, optional, defaults to 0
            Ignore parameters of refractors with less than `min_refractor_points` points during averaging.
        min_refractor_points_quantile : float, optional, defaults to 0
            Defines quantiles of the number of points in each refractor of the field. Parameters of refractors with
            less points than the corresponding quantile are ignored during averaging.

        Returns
        -------
        field : RefractorVelocityField
            Smoothed field.
        """
        if self.is_empty:
            return type(self)(survey=self.survey, is_geographic=self.is_geographic)
        if radius is None:
            radius = self.default_neighborhood_radius
        smoother = partial(IDWInterpolator, radius=radius, neighbors=neighbors, dist_transform=0)
        values = self._get_refined_values(smoother, min_refractor_points, min_refractor_points_quantile)

        smoothed_items = []
        for rv, val in zip(self.items, values):
            item = self.construct_item(val, rv.coords)

            # Copy all fit-related items from the parent field
            item.is_fit = rv.is_fit
            item.fit_result = rv.fit_result
            item.init = rv.init
            item.bounds = rv.bounds
            item.offsets = rv.offsets
            item.times = rv.times

            smoothed_items.append(item)

        return type(self)(smoothed_items, n_refractors=self.n_refractors, survey=self.survey,
                          is_geographic=self.is_geographic)

    def refine(self, radius=None, neighbors=4, min_refractor_points=0, min_refractor_points_quantile=0,
               relative_bounds_size=0.25, bar=True):
        """Refine the field by first smoothing it and then refitting each velocity model within narrow parameter bounds
        around smoothed values. Only fields that were constructed directly from offset-traveltime data can be refined.

        Parameters
        ----------
        radius : positive float, optional
            Spatial window radius for smoothing (Euclidean distance). Equals to `self.default_neighborhood_radius` if
            not given.
        neighbors : int, optional, defaults to 4
            The number of neighbors to use for smoothing if no velocities are considered to be well-fit in given
            `radius` according to provided `min_refractor_points` and `min_refractor_points_quantile`.
        min_refractor_points : int, optional, defaults to 0
            Ignore parameters of refractors with less than `min_refractor_points` points during smoothing.
        min_refractor_points_quantile : float, optional, defaults to 0
            Defines quantiles of the number of points in each refractor of the field. Parameters of refractors with
            less points than the corresponding quantile are ignored during smoothing.
        relative_bounds_size : float, optional, defaults to 0.25
            Size of parameters bound used to refit velocity models relative to their range in the smoothed field. The
            bounds are centered around smoothed parameter values.
        bar : bool, optional, defaults to True
            Whether to show a refinement progress bar.

        Returns
        -------
        field : RefractorVelocityField
            Refined field.
        """
        if not self.is_fit:
            raise ValueError("Only fields that were constructed directly from offset-traveltime data can be refined")
        smoothed_field = self.smooth(radius, neighbors, min_refractor_points, min_refractor_points_quantile)
        bounds_size = smoothed_field.values.ptp(axis=0) * relative_bounds_size / 2
        params_bounds = np.stack([smoothed_field.values - bounds_size, smoothed_field.values + bounds_size], axis=2)

        # Clip t0 bounds to be positive and all crossover bounds to be no greater than max offset
        max_offsets = np.array([rv.max_offset for rv in self.items])[:, None, None]
        params_bounds[:, 0] = np.maximum(params_bounds[:, 0], 0)
        params_bounds[:, 1:self.n_refractors] = np.minimum(params_bounds[:, 1:self.n_refractors], max_offsets)

        refined_items = []
        for rv, bounds in tqdm(zip(smoothed_field.items, params_bounds), total=self.n_items,
                               desc="Velocity models refined", disable=not bar):
            rv = RefractorVelocity.from_first_breaks(rv.offsets, rv.times, bounds=dict(zip(self.param_names, bounds)),
                                                     max_offset=max(rv.max_offset, rv.offsets.max()), coords=rv.coords)
            refined_items.append(rv)
        return type(self)(refined_items, n_refractors=self.n_refractors, survey=self.survey,
                          is_geographic=self.is_geographic)

    def dump(self, path, encoding="UTF-8"):
        """Save the RefractorVelocityField instance to a file.

        The output file defines near-surface velocity model at one or more field locations and has the following
        structure:
        - The first row contains names of the Coordinates parameters (name_x, name_y, coord_x, coord_y) and names of
        the RefractorVelocity parameters ("t0", "x1"..."x{n-1}", "v1"..."v{n}", "max_offset").
        - Each next line contains the coords names, coords values, and parameters values corresponding to one
        RefractorVelocity in the RefractorVelocityField.

        File example:
         name_x     name_y    coord_x    coord_y        t0        x1        v1        v2 max_offset
        SourceX    SourceY    1111100    2222220     50.00   1000.00   1500.00   2000.00    2000.00
        ...
        SourceX    SourceY    1111200    2222240     60.00   1050.00   1550.00   1950.00    2050.00

        Parameters
        ----------
        path : str
            Path to the file.
        encoding : str, optional, defaults to "UTF-8"
            File encoding.

        Returns
        -------
        self : RefractorVelocityField
            RefractorVelocityField unchanged.

        Raises
        ------
        ValueError
            If RefractorVelocityField is empty.
        """
        if self.is_empty:
            raise ValueError("Field is empty. Could not dump empty field.")
        dump_refractor_velocity(self.items, path=path, encoding=encoding)
        return self

    def plot_fit(self, **kwargs):
        """Plot an interactive map of each parameter of a near-surface velocity model and display an offset-traveltime
        curve with data used to fit the model upon clicking on a map. Can be called only for fields constructed
        directly from first break data.

        Plotting must be performed in a JupyterLab environment with the the `%matplotlib widget` magic executed and
        `ipympl` and `ipywidgets` libraries installed.

        Parameters
        ----------
        figsize : tuple with 2 elements, optional, defaults to (4.5, 4.5)
            Size of the created figures. Measured in inches.
        refractor_velocity_plot_kwargs : dict, optional
            Additional keyword arguments to be passed to `RefractorVelocity.plot`.
        kwargs : misc, optional
            Additional keyword arguments to be passed to `MetricMap.plot`.
        """
        FitPlot(self, **kwargs).plot()<|MERGE_RESOLUTION|>--- conflicted
+++ resolved
@@ -3,7 +3,6 @@
 
 from textwrap import dedent
 from functools import partial, cached_property
-from turtle import Vec2D
 
 import numpy as np
 import pandas as pd
@@ -13,12 +12,8 @@
 from .interactive_plot import FitPlot
 from .utils import get_param_names, postprocess_params, dump_refractor_velocity, load_refractor_velocity_params
 from ..field import SpatialField
-<<<<<<< HEAD
-from ..utils import to_list, get_coords_cols, get_cols, Coordinates, IDWInterpolator
+from ..utils import to_list, get_coords_cols, Coordinates, IDWInterpolator
 from ..const import HDR_FIRST_BREAK
-=======
-from ..utils import to_list, IDWInterpolator
->>>>>>> fbb8ef06
 
 
 class RefractorVelocityField(SpatialField):
@@ -218,7 +213,7 @@
         self : RefractorVelocityField
             RefractorVelocityField instance created from a file.
         """
-        coords_list, params_list, max_offset_list = load_rv(path, encoding)
+        coords_list, params_list, max_offset_list = load_refractor_velocity_params(path, encoding)
         rv_list = []
         for coords, params, max_offset in zip(coords_list, params_list, max_offset_list):
             rv = RefractorVelocity(max_offset=max_offset, coords=coords, **params)
@@ -275,8 +270,6 @@
         if len(n_refractors_set) != 1:
             raise ValueError("Each RefractorVelocity must describe the same number of refractors as the field")
 
-<<<<<<< HEAD
-=======
     @classmethod
     def from_file(cls, path, survey=None, is_geographic=None, encoding="UTF-8"):
         """Load RefractorVelocityField from a file.
@@ -313,7 +306,6 @@
         rv_list = [RefractorVelocity(**params) for params in load_refractor_velocity_params(path, encoding)]
         return cls(rv_list, survey=survey, is_geographic=is_geographic)
 
->>>>>>> fbb8ef06
     def update(self, items):
         """Add new items to the field. All passed `items` must have not-None coordinates and describe the same number
         of refractors as the field.
