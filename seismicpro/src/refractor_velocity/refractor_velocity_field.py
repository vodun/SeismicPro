--- conflicted
+++ resolved
@@ -10,12 +10,8 @@
 
 from .refractor_velocity import RefractorVelocity
 from .interactive_plot import FitPlot
-<<<<<<< HEAD
-from .utils import (get_param_names, postprocess_params, dump_refractor_velocity, load_refractor_velocity,
+from .utils import (get_param_names, postprocess_params, dump_refractor_velocities, load_refractor_velocities,
                     calc_optimal_velocity)
-=======
-from .utils import get_param_names, postprocess_params, dump_refractor_velocities, load_refractor_velocities
->>>>>>> 91fe40b3
 from ..field import SpatialField
 from ..utils import to_list, get_coords_cols, Coordinates, IDWInterpolator
 from ..const import HDR_FIRST_BREAK
@@ -212,11 +208,8 @@
         """
         if survey.n_gathers < 1:
             raise ValueError("Survey is empty.")
-<<<<<<< HEAD
         if all(param is None for param in (init, bounds, n_refractors)):
             init = calc_optimal_velocity(survey, first_breaks_col=HDR_FIRST_BREAK, weathering=True).params
-=======
->>>>>>> 91fe40b3
         rv_list = []
         coords_name = get_coords_cols(survey.indexed_by)
         # get only the needed data from survey headers.
