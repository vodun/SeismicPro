"""Implements a RefractorVelocityField class which stores near-surface velocity models calculated at different field
location and allows for their spatial interpolation"""

from textwrap import dedent
from functools import partial, cached_property

import numpy as np
import pandas as pd
from tqdm.auto import tqdm

from .refractor_velocity import RefractorVelocity
from .interactive_plot import FitPlot
from .utils import get_param_names, postprocess_params, dump_refractor_velocity, load_refractor_velocity
from ..field import SpatialField
from ..utils import to_list, get_coords_cols, Coordinates, IDWInterpolator
from ..const import HDR_FIRST_BREAK


class RefractorVelocityField(SpatialField):
    """A class for storing near-surface velocity models calculated at different field location and interpolating them
    spatially over the whole field.

    Refractor velocities used to compute a depth model of the very first layers are usually estimated on a sparse grid
    of inlines and crosslines and then interpolated over the whole field in order to reduce computational costs. Such
    interpolation can be performed by `RefractorVelocityField` which provides an interface to obtain a velocity model
    of an upper part of the section at given spatial coordinates via its `__call__` and `interpolate` methods.

    A field can be populated with refractor velocities in 2 main ways:
    - by passing precalculated velocities in the `__init__`,
    - by creating an empty field and then iteratively updating it with estimated velocities using `update`.

    After all velocities are added, field interpolator should be created to make the field callable. It can be done
    either manually by executing `create_interpolator` method or automatically during the first call to the field if
    `auto_create_interpolator` flag was set to `True` upon field instantiation. Manual interpolator creation is useful
    when one wants to fine-tune its parameters or the field should be later passed to different processes (e.g. in a
    pipeline with prefetch with `mpc` target) since otherwise the interpolator will be independently created in all the
    processes.

    Examples
    --------
    A field can be created empty and updated with instances of `RefractorVelocity` class:
    >>> field = RefractorVelocityField()
    >>> rv = RefractorVelocity(t0=100, x1=1500, v1=1600, v2=2200,
                               coords=Coordinates((150, 80), names=("INLINE_3D", "CROSSLINE_3D")))
    >>> field.update(rv)

    Or created from precalculated instances:
    >>> field = RefractorVelocityField(list_of_rv)

    Or creating from survey:
    >>> field = RefractorVelocityField.from_survey(survey, n_refractors=2)

    Note that in both these cases all velocity models in the filed must describe the same number of refractors.

    Velocity models of an upper part of the section are usually estimated independently of one another and thus may
    appear inconsistent. `refine` method allows utilizing local information about near-surface conditions to refit
    the field:
    >>> field = field.refine()

    Only fields that were constructed directly from offset-traveltime data can be refined.

    Field interpolator will be created automatically upon the first call by default, but one may do it explicitly by
    executing `create_interpolator` method:
    >>> field.create_interpolator("rbf")

    Now the field allows for velocity interpolation at given coordinates:
    >>> rv = field((100, 100))

    Or can be passed directly to some gather processing methods:
    >>> gather = survey.sample_gather().apply_lmo(field)

    Parameters
    ----------
    items : RefractorVelocity or list of RefractorVelocity, optional
        Velocity models to be added to the field on instantiation. If not given, an empty field is created.
    survey : Survey, optional
        A survey described by the field.
    is_geographic : bool, optional
        Coordinate system of the field: either geographic (e.g. (CDP_X, CDP_Y)) or line-based (e.g. (INLINE_3D,
        CROSSLINE_3D)). Inferred automatically on the first update if not given.
    auto_create_interpolator : bool, optional, defaults to True
        Whether to automatically create default interpolator upon the first call to the field.

    Attributes
    ----------
    survey : Survey or None
        A survey described by the field. `None` if not specified during instantiation.
    item_container : dict
        A mapping from coordinates of field items as 2-element tuples to the items themselves.
    is_geographic : bool
        Whether coordinate system of the field is geographic. `None` for an empty field if was not specified during
        instantiation.
    coords_cols : tuple with 2 elements or None
        Names of SEG-Y trace headers representing coordinates of items in the field. `None` if names of coordinates are
        mixed or the field is empty.
    interpolator : SpatialInterpolator or None
        Field data interpolator.
    is_dirty_interpolator : bool
        Whether the field was updated after the interpolator was created.
    auto_create_interpolator : bool
        Whether to automatically create default interpolator upon the first call to the field.
    """
    item_class = RefractorVelocity

    def __init__(self, items=None, n_refractors=None, survey=None, is_geographic=None, auto_create_interpolator=True):
        self.n_refractors = n_refractors
        super().__init__(items, survey, is_geographic, auto_create_interpolator)

    @classmethod  # pylint: disable-next=too-many-arguments
    def from_survey(cls, survey, is_geographic=None, init=None, bounds=None, n_refractors=None, max_offset=None,
                    loss='L1', huber_coef=20, min_velocity_step=1, min_refractor_size=1, tol=1e-5, bar=True,
                    first_breaks_col=HDR_FIRST_BREAK, **kwargs):
        """Calculate nearsurface velocity models for all gather in the passed Survey.

        First, method uses the offsets, first break picking, and coords values stored in survey headers to calculate
        velocity model of the upper part of section for each gather. This step need to specify the initial values of
        some parameters or bounds or the number of refractors. These parameters will be used to calculate all velocity
        models. Finally, creating field from precalculated velocity models.
        Read :class:~`RefractorVelocity` docs for more information about the calculating velocity model.

        Parameters
        ----------
        survey : Survey
            Survey with preloaded offsets, time of first break, coords values.
        is_geographic : bool, optional
            Coordinate system of the field: either geographic (e.g. (CDP_X, CDP_Y)) or line-based (e.g. (INLINE_3D,
            CROSSLINE_3D)). Inferred automatically on the first update if not given.
        init : dict, optional
            Initial values of model parameters.
        bounds : dict, optional
            Lower and upper bounds of model parameters.
        n_refractors : int, optional
            The number of refractors described by the model.
        max_offset : float, optional
            Maximum offset reliably described by the model. Defaults to the maximum offset provided but preferably
            should be explicitly passed.
        loss : str, defaults to "L1"
            Loss function to be minimized. Should be one of "MSE", "huber", "L1", "soft_L1", or "cauchy".
        huber_coef : float, default to 20
            Coefficient for Huber loss function.
        min_velocity_step : int, or 1d array-like with shape (n_refractors - 1,), optional, defaults to 1
            Minimum difference between velocities of two adjacent refractors. Default value ensures that velocities are
            strictly increasing.
        min_refractor_size : int, or 1d array-like with shape (n_refractors,), optional, defaults to 1
            Minimum offset range covered by each refractor. Default value ensures that refractors do not degenerate
            into single points.
        tol : float, optional, defaults to 1e-5
            Precision goal for the value of loss in the stopping criterion.
        bar : bool, optional, defualt to True
            Whether to show field calculating progress bar.
        first_breaks_col : str, optional, defaults to :const:`~const.HDR_FIRST_BREAK`
            Column name from `survey.headers` where times of first break are stored.
        kwargs : misc, optional
            Additional `SLSQP` options, see https://docs.scipy.org/doc/scipy/reference/optimize.minimize-slsqp.html for
            more details.

        Raises
        ------
        ValueError
            If survey does not contain any indices.
            If all `init`, `bounds`, and `n_refractors` are `None`.
            If coords value non-unique for any one gather.
        """
        if len(survey.indices) < 1:
            raise ValueError("Survey is empty.")
        if all(param is None for param in (init, bounds, n_refractors)):
            raise ValueError("At least one of `init`, `bounds` or `n_refractors` must be defined")
        rv_list = []
        coords_name = get_coords_cols(survey.indexed_by)
        # get only the needed data from survey headers.
        survey_data = survey[['offset', first_breaks_col] + list(coords_name)]
        max_offset = survey_data[:, 0].max() if max_offset is None else max_offset
        for idx in tqdm(survey.indices, desc="Calculate velocity models", disable=not bar):
            trace_idx = survey.get_traces_locs([idx])
            gather_data = survey_data[trace_idx]
            offsets = gather_data[:, 0]
            times = gather_data[:, 1]
            coords_value = gather_data[:, [2, 3]]
            if (coords_value != coords_value[0]).any():
                raise ValueError(f"Coordinates non-unique for gather with index {idx}.")
            coords = Coordinates(names=coords_name, coords=coords_value[0])
            rv = RefractorVelocity.from_first_breaks(offsets, times, init, bounds, n_refractors, max_offset,
                                                     min_velocity_step, min_refractor_size, loss, huber_coef, tol,
                                                     coords=coords, **kwargs)
            rv_list.append(rv)
        return cls(items=rv_list, survey=survey, is_geographic=is_geographic)

    @classmethod
    def from_file(cls, path, is_geographic=None, encoding="UTF-8"):
        """Load RefractorVelocityField from a file.

        File should have coords and parameters of a single RefractorVelocity with next structure:
         - The first row contain the Coordinates parameters names (name_x, name_y, coord_x, coord_y) and
        the RefractorVelocity parameters names ("t0", "x1"..."x{n-1}", "v1"..."v{n}", "max_offset").
         - Each next line contains row contains the coords names, coords values, and parameters values of one
        RefractorVelocity.

        File example:
         name_x     name_y    coord_x    coord_y        t0        x1        v1        v2 max_offset
        SourceX    SourceY    1111100    2222220     50.00   1000.00   1500.00   2000.00    2000.00
        ...
        SourceX    SourceY    1111200    2222240     60.00   1050.00   1550.00   1950.00    2050.00

        Parameters
        ----------
        path : str,
            path to the file.
        encoding : str, defaults to "UTF-8"
            File encoding.

        Returns
        -------
        self : RefractorVelocityField
            RefractorVelocityField instance created from a file.
        """
        coords_list, params_list, max_offset_list = load_refractor_velocity_params(path, encoding)
        rv_list = []
        for coords, params, max_offset in zip(coords_list, params_list, max_offset_list):
            rv = RefractorVelocity(max_offset=max_offset, coords=coords, **params)
            rv_list.append(rv)
        return cls(rv_list, is_geographic=is_geographic)

    @property
    def param_names(self):
        """list of str: Names of model parameters."""
        if self.n_refractors is None:
            raise ValueError("The number of refractors is undefined")
        return get_param_names(self.n_refractors)

    @cached_property
    def is_fit(self):
        """bool: Whether the field was constructed directly from offset-traveltime data."""
        return all(item.is_fit for item in self.items)

    @cached_property
    def max_offset(self):
        """float: Mean maximum offset reliably described by field items."""
        max_offsets = [item.max_offset for item in self.items if item.max_offset is not None]
        if max_offsets:
            return np.mean(max_offsets)
        return None

    @cached_property
    def mean_velocity(self):
        """RefractorVelocity: Mean near-surface velocity model over the field."""
        return self.construct_item(self.values.mean(axis=0), coords=None)

    def __str__(self):
        """Print field metadata including descriptive statistics of the near-surface velocity model, coordinate system
        and created interpolator."""
        msg = super().__str__() + dedent(f"""\n
        Number of refractors:      {self.n_refractors}
        Mean max offset of items:  {self.max_offset}
        Is fit from first breaks:  {self.is_fit}
        """)

        if not self.is_empty:
            params_df = pd.DataFrame(self.values, columns=self.param_names)
            params_stats_str = params_df.describe().iloc[1:].T.to_string(col_space=8, float_format="{:.02f}".format)
            msg += f"""\nDescriptive statistics of the near-surface velocity model:\n{params_stats_str}"""

        return msg

    def validate_items(self, items):
        """Check if the field can be updated with the provided `items`."""
        super().validate_items(items)
        n_refractors_set = {item.n_refractors for item in items}
        if self.n_refractors is not None:
            n_refractors_set.add(self.n_refractors)
        if len(n_refractors_set) != 1:
            raise ValueError("Each RefractorVelocity must describe the same number of refractors as the field")

<<<<<<< HEAD
=======
    @classmethod
    def from_file(cls, path, survey=None, is_geographic=None, encoding="UTF-8"):
        """Load RefractorVelocityField from a file.

        The file should define near-surface velocity model at one or more field locations and have the following
        structure:
        - The first row contains names of the Coordinates parameters ("name_x", "name_y", "coord_x", "coord_y") and
        names of the RefractorVelocity parameters ("t0", "x1"..."x{n-1}", "v1"..."v{n}", "max_offset").
        - Each next line contains the coords names, coords values, and parameters values of one RefractorVelocity.

        File example:
         name_x     name_y    coord_x    coord_y        t0        x1        v1        v2 max_offset
        SourceX    SourceY    1111100    2222220     50.00   1000.00   1500.00   2000.00    2000.00
        ...
        SourceX    SourceY    1111200    2222240     60.00   1050.00   1550.00   1950.00    2050.00

        Parameters
        ----------
        path : str
            path to the file.
        survey : Survey, optional
            A :class:`~survey.Survey` described by the field.
        is_geographic : bool, optional
            Coordinate system of the field: either geographic (e.g. (CDP_X, CDP_Y)) or line-based (e.g. (INLINE_3D,
            CROSSLINE_3D)). Inferred from coordinates of the first `RefractorVelocity` in the file if not given.
        encoding : str, defaults to "UTF-8"
            File encoding.

        Returns
        -------
        self : RefractorVelocityField
            RefractorVelocityField instance created from a file.
        """
        return cls(load_refractor_velocity(path, encoding), survey=survey, is_geographic=is_geographic)

>>>>>>> bfaabb56
    def update(self, items):
        """Add new items to the field. All passed `items` must have not-None coordinates and describe the same number
        of refractors as the field.

        Parameters
        ----------
        items : RefractorVelocity or list of RefractorVelocity
            Items to add to the field.

        Returns
        -------
        self : RefractorVelocityField
            `self` with new items added. Changes `item_container` inplace and sets the `is_dirty_interpolator` flag to
            `True` if the `items` list is not empty. Sets `is_geographic` flag and `n_refractors` attribute during the
            first update if they were not defined during field creation. Resets `coords_cols` attribute if headers,
            defining coordinates of any item being added, differ from those of the field.

        Raises
        ------
        TypeError
            If wrong type of items were found.
        ValueError
            If any of the passed items have `None` coordinates or describe not the same number of refractors as the
            field.
        """
        items = to_list(items)
        super().update(items)
        if items:
            self.n_refractors = items[0].n_refractors
        return self

    @staticmethod
    def item_to_values(item):
        """Convert a field item to a 1d `np.ndarray` of its values being interpolated."""
        return np.array(list(item.params.values()))

    def _interpolate(self, coords):
        """Interpolate field values at given `coords` and postprocess them so that the following constraints are
        satisfied:
        - Intercept time is non-negative,
        - Crossover offsets are non-negative and increasing,
        - Velocities of refractors are non-negative and increasing.
        `coords` are guaranteed to be a 2d `np.ndarray` with shape (n_coords, 2), converted to the coordinate system of
        the field."""
        values = self.interpolator(coords)
        return postprocess_params(values)

    def construct_item(self, values, coords):
        """Construct an instance of `RefractorVelocity` from its `values` at given `coords`."""
        return self.item_class(**dict(zip(self.param_names, values)), max_offset=self.max_offset, coords=coords)

    def _get_refined_values(self, interpolator_class, min_refractor_points=0, min_refractor_points_quantile=0):
        """Redefine parameters of velocity models for refractors that contain small number of points and may thus have
        produced noisy estimates during fitting.

        Parameters of such refractors are redefined using an interpolator of the given type constructed over all
        well-fit data of the field.

        The number of points in a refractor of a given field item is considered to be small if it is less than:
        - 2 or `min_refractor_points`,
        - A quantile of the number of points in the very same refractor over the whole field defined by
          `min_refractor_points_quantile`.
        """
        coords = self.coords
        values = self.values
        refined_values = np.empty_like(values)

        # Calculate the number of point in each refractor for velocity models that were fit
        n_refractor_points = np.full((self.n_items, self.n_refractors), fill_value=np.nan)
        for i, rv in enumerate(self.item_container.values()):
            if rv.is_fit:
                n_refractor_points[i] = np.histogram(rv.offsets, rv.piecewise_offsets, density=False)[0]
        n_refractor_points[:, np.isnan(n_refractor_points).all(axis=0)] = 0

        # Calculate minimum acceptable number of points in each refractor, should be at least 2
        min_refractor_points = np.maximum(np.nanquantile(n_refractor_points, min_refractor_points_quantile, axis=0),
                                          max(2, min_refractor_points))
        ignore_mask = n_refractor_points < min_refractor_points
        ignore_mask[:, ignore_mask.all(axis=0)] = False  # Use a refractor anyway if it is ignored for all items

        # Refine t0 using only items with well-fitted first refractor
        refined_values[:, 0] = interpolator_class(coords[~ignore_mask[:, 0]], values[~ignore_mask[:, 0], 0])(coords)

        # Refine crossover offsets using only items with well-fitted neighboring refractors
        for i in range(1, self.n_refractors):
            proper_items_mask = ~(ignore_mask[:, i - 1] | ignore_mask[:, i])
            refined_values[:, i] = interpolator_class(coords[proper_items_mask], values[proper_items_mask, i])(coords)

        # Refine velocities using only items with well-fitted corresponding refractor
        for i in range(self.n_refractors, 2 * self.n_refractors):
            proper_items_mask = ~ignore_mask[:, i - self.n_refractors]
            refined_values[:, i] = interpolator_class(coords[proper_items_mask], values[proper_items_mask, i])(coords)

        # Postprocess refined values
        return postprocess_params(refined_values)

    def create_interpolator(self, interpolator, min_refractor_points=0, min_refractor_points_quantile=0, **kwargs):
        """Create a field interpolator whose name is defined by `interpolator`.

        Available options are:
        - "idw" - to create `IDWInterpolator`,
        - "delaunay" - to create `DelaunayInterpolator`,
        - "ct" - to create `CloughTocherInterpolator`,
        - "rbf" - to create `RBFInterpolator`.

        Parameters
        ----------
        interpolator : str
            Name of the interpolator to create.
        min_refractor_points : int, optional, defaults to 0
            Ignore parameters of refractors with less than `min_refractor_points` points during interpolation.
        min_refractor_points_quantile : float, optional, defaults to 0
            Defines quantiles of the number of points in each refractor of the field. Parameters of refractors with
            less points than the corresponding quantile are ignored during interpolation.
        kwargs : misc, optional
            Additional keyword arguments to be passed to the constructor of interpolator class.

        Returns
        -------
        field : Field
            A field with created interpolator. Sets `is_dirty_interpolator` flag to `False`.
        """
        interpolator_class = self._get_interpolator_class(interpolator)
        values = self._get_refined_values(interpolator_class, min_refractor_points, min_refractor_points_quantile)
        self.interpolator = interpolator_class(self.coords, values, **kwargs)
        self.is_dirty_interpolator = False
        return self

    def smooth(self, radius=None, neighbors=4, min_refractor_points=0, min_refractor_points_quantile=0):
        """Smooth the field by averaging its velocity models within given radius.

        Parameters
        ----------
        radius : positive float, optional
            Spatial window radius (Euclidean distance). Equals to `self.default_neighborhood_radius` if not given.
        neighbors : int, optional, defaults to 4
            The number of neighbors to use for averaging if no velocities are considered to be well-fit in given
            `radius` according to provided `min_refractor_points` and `min_refractor_points_quantile`.
        min_refractor_points : int, optional, defaults to 0
            Ignore parameters of refractors with less than `min_refractor_points` points during averaging.
        min_refractor_points_quantile : float, optional, defaults to 0
            Defines quantiles of the number of points in each refractor of the field. Parameters of refractors with
            less points than the corresponding quantile are ignored during averaging.

        Returns
        -------
        field : RefractorVelocityField
            Smoothed field.
        """
        if self.is_empty:
            return type(self)(survey=self.survey, is_geographic=self.is_geographic)
        if radius is None:
            radius = self.default_neighborhood_radius
        smoother = partial(IDWInterpolator, radius=radius, neighbors=neighbors, dist_transform=0)
        values = self._get_refined_values(smoother, min_refractor_points, min_refractor_points_quantile)

        smoothed_items = []
        for rv, val in zip(self.items, values):
            item = self.construct_item(val, rv.coords)

            # Copy all fit-related items from the parent field
            item.is_fit = rv.is_fit
            item.fit_result = rv.fit_result
            item.init = rv.init
            item.bounds = rv.bounds
            item.offsets = rv.offsets
            item.times = rv.times

            smoothed_items.append(item)

        return type(self)(smoothed_items, n_refractors=self.n_refractors, survey=self.survey,
                          is_geographic=self.is_geographic)

    def refine(self, radius=None, neighbors=4, min_refractor_points=0, min_refractor_points_quantile=0,
               relative_bounds_size=0.25, bar=True):
        """Refine the field by first smoothing it and then refitting each velocity model within narrow parameter bounds
        around smoothed values. Only fields that were constructed directly from offset-traveltime data can be refined.

        Parameters
        ----------
        radius : positive float, optional
            Spatial window radius for smoothing (Euclidean distance). Equals to `self.default_neighborhood_radius` if
            not given.
        neighbors : int, optional, defaults to 4
            The number of neighbors to use for smoothing if no velocities are considered to be well-fit in given
            `radius` according to provided `min_refractor_points` and `min_refractor_points_quantile`.
        min_refractor_points : int, optional, defaults to 0
            Ignore parameters of refractors with less than `min_refractor_points` points during smoothing.
        min_refractor_points_quantile : float, optional, defaults to 0
            Defines quantiles of the number of points in each refractor of the field. Parameters of refractors with
            less points than the corresponding quantile are ignored during smoothing.
        relative_bounds_size : float, optional, defaults to 0.25
            Size of parameters bound used to refit velocity models relative to their range in the smoothed field. The
            bounds are centered around smoothed parameter values.
        bar : bool, optional, defaults to True
            Whether to show a refinement progress bar.

        Returns
        -------
        field : RefractorVelocityField
            Refined field.
        """
        if not self.is_fit:
            raise ValueError("Only fields that were constructed directly from offset-traveltime data can be refined")
        smoothed_field = self.smooth(radius, neighbors, min_refractor_points, min_refractor_points_quantile)
        bounds_size = smoothed_field.values.ptp(axis=0) * relative_bounds_size / 2
        params_bounds = np.stack([smoothed_field.values - bounds_size, smoothed_field.values + bounds_size], axis=2)

        # Clip t0 bounds to be positive and all crossover bounds to be no greater than max offset
        max_offsets = np.array([rv.max_offset for rv in self.items])[:, None, None]
        params_bounds[:, 0] = np.maximum(params_bounds[:, 0], 0)
        params_bounds[:, 1:self.n_refractors] = np.minimum(params_bounds[:, 1:self.n_refractors], max_offsets)

        refined_items = []
        for rv, bounds in tqdm(zip(smoothed_field.items, params_bounds), total=self.n_items,
                               desc="Velocity models refined", disable=not bar):
            rv = RefractorVelocity.from_first_breaks(rv.offsets, rv.times, bounds=dict(zip(self.param_names, bounds)),
                                                     max_offset=rv.max_offset, coords=rv.coords)
            refined_items.append(rv)
        return type(self)(refined_items, n_refractors=self.n_refractors, survey=self.survey,
                          is_geographic=self.is_geographic)

    def dump(self, path, encoding="UTF-8"):
        """Save the RefractorVelocityField instance to a file.

        The output file defines near-surface velocity model at one or more field locations and has the following
        structure:
        - The first row contains names of the Coordinates parameters ("name_x", "name_y", "coord_x", "coord_y") and
        names of the RefractorVelocity parameters ("t0", "x1"..."x{n-1}", "v1"..."v{n}", "max_offset").
        - Each next line contains the coords names, coords values, and parameters values corresponding to one
        RefractorVelocity in the RefractorVelocityField.

        File example:
         name_x     name_y    coord_x    coord_y        t0        x1        v1        v2 max_offset
        SourceX    SourceY    1111100    2222220     50.00   1000.00   1500.00   2000.00    2000.00
        ...
        SourceX    SourceY    1111200    2222240     60.00   1050.00   1550.00   1950.00    2050.00

        Parameters
        ----------
        path : str
            Path to the file.
        encoding : str, optional, defaults to "UTF-8"
            File encoding.

        Raises
        ------
        ValueError
            If RefractorVelocityField is empty.
        """
        if self.is_empty:
            raise ValueError("Field is empty. Could not dump empty field.")
        dump_refractor_velocity(self.items, path=path, encoding=encoding)

    def plot_fit(self, **kwargs):
        """Plot an interactive map of each parameter of a near-surface velocity model and display an offset-traveltime
        curve with data used to fit the model upon clicking on a map. Can be called only for fields constructed
        directly from first break data.

        Plotting must be performed in a JupyterLab environment with the the `%matplotlib widget` magic executed and
        `ipympl` and `ipywidgets` libraries installed.

        Parameters
        ----------
        figsize : tuple with 2 elements, optional, defaults to (4.5, 4.5)
            Size of the created figures. Measured in inches.
        refractor_velocity_plot_kwargs : dict, optional
            Additional keyword arguments to be passed to `RefractorVelocity.plot`.
        kwargs : misc, optional
            Additional keyword arguments to be passed to `MetricMap.plot`.
        """
        FitPlot(self, **kwargs).plot()<|MERGE_RESOLUTION|>--- conflicted
+++ resolved
@@ -270,8 +270,6 @@
         if len(n_refractors_set) != 1:
             raise ValueError("Each RefractorVelocity must describe the same number of refractors as the field")
 
-<<<<<<< HEAD
-=======
     @classmethod
     def from_file(cls, path, survey=None, is_geographic=None, encoding="UTF-8"):
         """Load RefractorVelocityField from a file.
@@ -307,7 +305,6 @@
         """
         return cls(load_refractor_velocity(path, encoding), survey=survey, is_geographic=is_geographic)
 
->>>>>>> bfaabb56
     def update(self, items):
         """Add new items to the field. All passed `items` must have not-None coordinates and describe the same number
         of refractors as the field.
