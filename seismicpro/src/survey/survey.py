--- conflicted
+++ resolved
@@ -17,12 +17,8 @@
 from .utils import calculate_stats, create_supergather_index, SurveyAttribute
 from ..gather import Gather
 from ..metrics import PartialMetric
-<<<<<<< HEAD
 from ..static_correction import StaticCorrection
-from ..utils import to_list, maybe_copy, get_cols
-=======
 from ..utils import to_list, maybe_copy, get_cols, create_indexer
->>>>>>> f027d52e
 from ..const import HDR_DEAD_TRACE, HDR_FIRST_BREAK
 
 
