"""Seismic batch.""" # pylint: disable=too-many-lines
import os
from itertools import product

import warnings
from textwrap import dedent
import numpy as np
import matplotlib.pyplot as plt
from scipy import signal
from scipy.signal import hilbert
import pywt
import segyio

from ..batchflow import action, inbatch_parallel, Batch, any_action_failed

from .seismic_index import SegyFilesIndex, FieldIndex, KNNIndex, TraceIndex, CustomIndex

from .utils import (FILE_DEPENDEND_COLUMNS, partialmethod, calculate_sdc_for_field, massive_block,
                    check_unique_fieldrecord_across_surveys, calc_semblance, interpolate_velocities,
                    calc_bounds, calc_partial_semblance, calc_velocity_model)
from .file_utils import write_segy_file
from .plot_utils import IndexTracker, spectrum_plot, seismic_plot, statistics_plot, gain_plot

INDEX_UID = 'TRACE_SEQUENCE_FILE'

PICKS_FILE_HEADER = 'FIRST_BREAK_TIME'
GEOM_CHECK_HEADER = 'CORRECT_GEOM'


ACTIONS_DICT = {
    "clip": (np.clip, "numpy.clip", "clip values"),
    "gradient": (np.gradient, "numpy.gradient", "gradient"),
    "fft2": (np.fft.fft2, "numpy.fft.fft2", "a Discrete 2D Fourier Transform"),
    "ifft2": (np.fft.ifft2, "numpy.fft.ifft2", "an inverse Discrete 2D Fourier Transform"),
    "fft": (np.fft.fft, "numpy.fft.fft", "a Discrete Fourier Transform"),
    "ifft": (np.fft.ifft, "numpy.fft.ifft", "an inverse Discrete Fourier Transform"),
    "rfft": (np.fft.rfft, "numpy.fft.rfft", "a real-input Discrete Fourier Transform"),
    "irfft": (np.fft.irfft, "numpy.fft.irfft", "a real-input inverse Discrete Fourier Transform"),
    "dwt": (pywt.dwt, "pywt.dwt", "a single level Discrete Wavelet Transform"),
    "idwt": (lambda x, *args, **kwargs: pywt.idwt(*x, *args, **kwargs), "pywt.idwt",
             "a single level inverse Discrete Wavelet Transform"),
    "wavedec": (pywt.wavedec, "pywt.wavedec", "a multilevel 1D Discrete Wavelet Transform"),
    "waverec": (lambda x, *args, **kwargs: pywt.waverec(list(x), *args, **kwargs), "pywt.waverec",
                "a multilevel 1D Inverse Discrete Wavelet Transform"),
    "pdwt": (lambda x, part, *args, **kwargs: pywt.downcoef(part, x, *args, **kwargs), "pywt.downcoef",
             "a partial Discrete Wavelet Transform data decomposition"),
    "cwt": (lambda x, *args, **kwargs: pywt.cwt(x, *args, **kwargs)[0].T, "pywt.cwt", "a Continuous Wavelet Transform"),
}


TEMPLATE_DOCSTRING = """
    Compute {description} for each trace.
    This method simply wraps ``apply_along_axis`` method by setting the
    ``func`` argument to ``{full_name}``.

    Parameters
    ----------
    src : str, optional
        Batch component to get the data from.
    dst : str, optional
        Batch component to put the result in.
    args : misc
        Any additional positional arguments to ``{full_name}``.
    kwargs : misc
        Any additional named arguments to ``{full_name}``.

    Returns
    -------
    batch : SeismicBatch
        Transformed batch. Changes ``dst`` component.
"""
TEMPLATE_DOCSTRING = dedent(TEMPLATE_DOCSTRING).strip()


def apply_to_each_component(method):
    """Combine list of src items and list dst items into pairs of src and dst items
    and apply the method to each pair.

    Parameters
    ----------
    method : callable
        Method to be decorated.

    Returns
    -------
    decorator : callable
        Decorated method.
    """
    def decorator(self, *args, src, dst=None, **kwargs):
        """Returned decorator."""
        if isinstance(src, str):
            src = (src, )
        if dst is None:
            dst = src
        elif isinstance(dst, str):
            dst = (dst, )

        res = []
        for isrc, idst in zip(src, dst):
            res.append(method(self, *args, src=isrc, dst=idst, **kwargs))
        return self if isinstance(res[0], SeismicBatch) else res
    return decorator

def add_actions(actions_dict, template_docstring):
    """Add new actions in ``SeismicBatch`` by setting ``func`` argument in
    ``SeismicBatch.apply_to_each_trace`` method to given callables.

    Parameters
    ----------
    actions_dict : dict
        A dictionary, containing new methods' names as keys and a callable,
        its full name and description for each method as values.
    template_docstring : str
        A string, that will be formatted for each new method from
        ``actions_dict`` using ``full_name`` and ``description`` parameters
        and assigned to its ``__doc__`` attribute.

    Returns
    -------
    decorator : callable
        Class decorator.
    """
    def decorator(cls):
        """Returned decorator."""
        for method_name, (func, full_name, description) in actions_dict.items():
            docstring = template_docstring.format(full_name=full_name, description=description)
            method = partialmethod(cls.apply_along_axis, func)
            method.__doc__ = docstring
            setattr(cls, method_name, method)

        return cls
    return decorator


@add_actions(ACTIONS_DICT, TEMPLATE_DOCSTRING)  # pylint: disable=too-many-public-methods,too-many-instance-attributes
class SeismicBatch(Batch):
    """Batch class for seimsic data. Contains seismic traces, metadata and processing methods.

    Parameters
    ----------
    index : TraceIndex
        Unique identifiers for sets of seismic traces.
    preloaded : tuple, optional
        Data to put in the batch if given. Defaults to ``None``.

    Attributes
    ----------
    index : TraceIndex
        Unique identifiers for sets of seismic traces.
    meta : dict
        Metadata about batch components.
    components : tuple
        Array containing all component's name. Updated only by ``_init_component`` function
        if new component comes from ``dst`` or by ``load`` function.

    Note
    ----
    There are only two ways to add a new components to ``components`` attribute.
    1. Using parameter ``components`` in ``load``.
    2. Using parameter ``dst`` with init function named ``_init_component``.
    """
    def __init__(self, index, *args, preloaded=None, **kwargs):
        super().__init__(index, *args, preloaded=preloaded, **kwargs)
        if preloaded is None:
            self.meta = dict()

    #-------------------------------------------------------------------------#
    #                      Decorators & Support functions                     #
    #-------------------------------------------------------------------------#

    def _init_component(self, *args, dst, **kwargs):
        """Create and preallocate a new attribute with the name ``dst`` if it
        does not exist and return batch indices."""
        _ = args, kwargs
        dst = (dst, ) if isinstance(dst, str) else dst

        for comp in dst:
            self.meta[comp] = self.meta[comp] if comp in self.meta else dict()

            if self.components is None or comp not in self.components:
                self.add_components(comp, init=self.array_of_nones)
        return self.indices

    def _post_filter_by_mask(self, mask, *args, **kwargs):
        """Index filtration using all received masks. This post function assumes that
        components have already been filtered.

        Parameters
        ----------
        mask : list
            list of boolean arrays

        Returns
        -------
            : SeismicBatch
            New batch with new index.

        Note
        ----
        1. Batch items in each component should be filtered in decorated action.
        2. This post function creates new instance of SeismicBatch with new index
        instance and copies filtered components from original batch for elements
        in new index.
        """
        _ = args, kwargs
        if any_action_failed(mask):
            all_errors = [error for error in mask if isinstance(error, Exception)]
            print(all_errors)
            raise ValueError(all_errors)

        mask = np.concatenate(mask)
        new_idf = self.index.get_df(index=mask, reset=False)
        new_index = new_idf.index.unique()

        batch_index = type(self.index).from_index(index=new_index, idf=new_idf,
                                                  index_name=self.index.name)

        new_batch = type(self)(batch_index)
        new_batch.add_components(self.components, len(self.components) * [new_batch.array_of_nones])
        new_batch.meta = self.meta

        for isrc in new_batch.components:
            pos_new = new_batch.get_pos(None, isrc, new_batch.indices)
            pos_old = self.get_pos(None, isrc, new_batch.indices)
            getattr(new_batch, isrc)[pos_new] = getattr(self, isrc)[pos_old]
        return new_batch

<<<<<<< HEAD
    #-------------------------------------------------------------------------#
    #                            Speed Law Actions                            #
    #-------------------------------------------------------------------------#

    @action
    def calculate_semblance(self, src, dst, velocities, velocities_length=100, window=25):
        r"""
        TODO: THIS DOCSTRING SHOULD BE REWRITTEN!

        Calculate semblance for given fields from `src` component and save resulted semblance to `dst` component.
        Semblance is a measure of multichannel coherence. This measure is calculated along all possible horizons from
        a given speed range and with all possible starting points. Range of starting points is equal to field range.
        Calculation of each horizon is based on the following formula.
        :math:`th_i = \sqrt{t_z^2 + off_i^2/v^2}`, where
        :math:`t_z` - start time of the horizon
        :math:`off_i` - distance from the gather to the i-th trace (offset)
        :math:`v` - speed for this horizon
        :math:`th_i` - horizon time for given offset.
        The value of horison amplitude in point t_h can be received from trace with same offset. In order to
        calculate all the horizon values, you need to get the t_h values for all offsets.
        Then, value :math:`f_{i, th_i} = trace_i[th_i]` is an amplitude for horizon with i-th offset.
        Semblance calculate base on horizon values by the following formula:
        :math:`S(k, th) = \frac{\sum^{k+N/2}_{k-N/2}(\sum^M_{i=1} \sum^M_{j=1} f_{i, th[j]})^2}
                               {M \sum^{k+N/2}_{k-N/2}\sum^M_1 \sum^M_{j=1} f_{i, th[j]})^2}`, where
        S - semblance value for range for starting point k
        M - Number of traces in field
        N - Window size
        th - Horizon.
        Resulted matrix contains semblance values based on horizons with each combinations of started point :math:`t_z`
        and speed :math:`v`. This matrix has shape (time_length, velocity_length).
        Parameters
        ----------
        src : str
            The batch component to get field from.
        dst : str
            The batch component to put semblance in.
        velocities : list with length 2 or more.
            If length is 2, then the checked velocities will be sampled with given step via `step` parameter
            from first value to the second one. If length is different, semblance will be calculated for given
            velocities.
        step: int
            Step to sample velocity.
        window: int
            Window size for smoothing. It should be from 5 to 256ms.
        Returns
        -------
            : SeismicBatch
            Batch with semblance in `dst` component. `dst` components are now arrays
            (of size batch items) of array (of size velocity values) of array (of field length).
        Raises
        ------
        ValueError : if `method` receive wrong name.
        Notes
        -----
        - Works properly only with CDP index.
        - Adding 'velocity' to meta data.
        """

        if len(velocities) == 2:
            velocities = np.linspace(*velocities, velocities_length)

        # Converting ms to seconds.
        times = self.meta[src]['samples'].astype(int) / 1000
        dt = times[1] - times[0]

        self.__calculate_semblance(src=src, dst=dst, times=times, velocities=velocities, dt=dt,
                                   window=window)
        self.copy_meta(src, dst)
        self.meta[dst].update(velocities=velocities)
        return self

    @action
    @inbatch_parallel(init="_init_component", target="for")
    def __calculate_semblance(self, index, src, dst, times, velocities, dt, window):
        from time import time
        pos = self.get_pos(None, src, index)
        field = getattr(self, src)[pos]
        offsets = np.sort(self.index.get_df(index=index)['offset'])

        field = np.ascontiguousarray(field.T)
        semblance = calc_semblance(field, times, offsets, velocities, dt, window)

        getattr(self, dst)[pos] = semblance

    @action
    def calculate_residual_semblance(self, src, dst, velocities, velocity_points, velocities_length=100, window=25, p=0.2):
        """ some docs """
        if len(velocities) == 2:
            velocities = np.linspace(*velocities, velocities_length)
        times = self.meta[src]['samples'].astype(int) / 1000
        dt = times[1] - times[0]

        self.__calc_residual_semblance(src=src, dst=dst, times=times, velocities=velocities, velocity_points=velocity_points,
                                      dt=dt, window=window, p=p)

        return self

    @inbatch_parallel(init="_init_component", target="for")
    def __calc_residual_semblance(self, index, src, dst, times, velocities, velocity_points, dt, window, p):
        pos = self.get_pos(None, src, index)
        field = getattr(self, src)[pos]
        offsets = np.sort(self.index.get_df(index=index)['offset'])

        interp_vel = interpolate_velocities(velocity_points, times)
        lower_bounds, upper_bounds = calc_bounds(interp_vel, velocities, p)
        semblance = calc_partial_semblance(seismogram=field.T, times=times, offsets=offsets, velocities=velocities,
                                           lower_bounds=lower_bounds, upper_bounds=upper_bounds, dt=dt, window=window)
        semblance_len = (upper_bounds - lower_bounds).max()
        residual_semblance = np.zeros((len(times), semblance_len))

        for i, (low, up) in enumerate(zip(lower_bounds, upper_bounds)):
            ix = (semblance_len - (up - low)) // 2
            residual_semblance[i, ix : ix + up - low] = semblance[i, low : up]

        getattr(self, dst)[pos] = residual_semblance

    @action
    def find_speed_model(self, src, dst, area_factor=0.1):
        """ some docs """
        times = self.meta[src]['samples'].astype(int) / 1000
        velocities = self.meta[src].get('velocities', None)

        if velocities is None:
            raise ValueError('Src should contains semblance.')

        self.__find_speed_model(src=src, dst=dst, times=times, velocities=velocities, area_factor=area_factor)
        return self

    @inbatch_parallel(init='_init_component', target='threads')
    def __find_speed_model(self, index, src, dst, times, velocities, area_factor):
        pos = self.get_pos(None, src, index)
        semblance = getattr(self, src)[pos]
        semblance = np.ascontiguousarray(semblance)

        speed_points, speed_metrics = calc_velocity_model(semblance=semblance, times=times,
                                                          velocities=velocities, area_factor=area_factor)
        self.copy_meta(src, dst)
        self.meta[dst].update(speed_metrics=speed_metrics)
        getattr(self, dst)[pos] = speed_points

    @action
    @inbatch_parallel(init='_init_component', target='threads')
    @apply_to_each_component
    def add_muting(self, index, src, dst, muting=None, picking=None, indent=None):
        """muting - two arrays. first - offsets, second - time.
        Picking is a component with picking values for every field in batch.
        indet is a list with length of 2 or list with length = len(field).
        """
        pos = self.get_pos(None, src, index)
        field = getattr(self, src)[pos]
        offset = np.sort(self.index.get_df(index=index)['offset'])
        t_step = np.diff(self.meta[src]['samples'][:2])[0]
        poly_x, poly_y = None, None

        if picking is not None:
            indent = np.linspace(indent[0], indent[1], len(field)) if len(indent) == 2 else indent
            picking = getattr(self, picking)[pos]
            if len(picking) != len(field):
                poly_x = offset.copy()
                poly_y = picking.copy()
        elif muting is not None:
            indent = np.zeros(len(field))
            poly_x, poly_y = muting
        else:
            raise ValueError('Either `picking` or `muting` should be determined.')

        poly = np.polyfit(poly_x, poly_y, deg=2)
        mute_samples = np.polyval(poly, offset) / t_step
        if np.sum(mute_samples < 0) > 0:
            mute_samples[mute_samples < 0] = 0
        mute_time_mx = np.array([mute_samples]*field.shape[1]).T

        time_idx = np.arange(0, field.shape[1])
        time_idx_mx = np.array([time_idx]*field.shape[0])

        mute_mask = time_idx_mx - mute_time_mx
        mute_mask[mute_mask < 0] = 0
        mute_mask = mute_mask.astype(bool)
        muted_field = field * mute_mask
        getattr(self, dst)[pos] = muted_field







    def trace_headers(self, header, flatten=False):
        """Get trace heades.

        Parameters
        ----------
        header : string
            Header name.
        flatten : bool
            If False, array of headers will be splitted according to batch item sizes.
            If True, return a flattened array. Dafault to False.

        Returns
        -------
        arr : ndarray
            Arrays of trace headers."""
        tracecounts = self.index.tracecounts
        values = self.index.get_df()[header].values
        if flatten:
            return values

        return np.array(np.split(values, np.cumsum(tracecounts)[:-1]) + [None])[:-1]

=======
>>>>>>> 665d9df8
    def copy_meta(self, from_comp, to_comp):
        """Copy meta from one component to another or from list of components to list of
        components with same length.

        Parameters
        ----------
        from_comp : str or array-like
            Component's name to copy meta from or list with names of components.
        to_comp : str or array-like
            Component's name to copy meta in or list with names of components.

        Raises
        ------
            ValueError : if `from_comp` and `to_comp` have different length.
            ValueError : if one of given to `from_comp` component doesn't exist.

        Returns
        -------
        batch : SeismicBatch
            Batch with new meta, components' data remains unchanged.

        Note
        ----
        If a component from `to_comp` has meta data, it will always be replaced with meta from
        the corresponding `from_comp`.
        """
        from_comp = (from_comp, ) if isinstance(from_comp, str) else from_comp
        to_comp = (to_comp, ) if isinstance(to_comp, str) else to_comp

        if len(from_comp) != len(to_comp):
            raise ValueError("Unexpected length of component's lists. Given len(from_comp)="
                             "{} != len(to_comp)={}.".format(len(to_comp), len(from_comp)))

        for fr_comp, t_comp in zip(from_comp, to_comp):
            if fr_comp not in self.meta:
                raise ValueError('{} does not exist.'.format(fr_comp))

            if fr_comp == t_comp:
                continue

            if self.meta[t_comp]:
                warnings.warn("Meta of component {} is not empty and".format(t_comp) + \
                              " will be replaced by the meta from component {}.".format(fr_comp),
                              UserWarning)
            self.meta[t_comp] = self.meta[fr_comp].copy()
        return self

    def items_viewer(self, src, scroll_step=1, **kwargs):
        """Scroll and view batch items. Emaple of use:
        ```
        %matplotlib notebook

        fig, tracker = batch.items_viewer('raw', vmin=-cv, vmax=cv, cmap='gray')
        fig.canvas.mpl_connect('scroll_event', tracker.onscroll)
        plt.show()
        ```

        Parameters
        ----------
        src : str
            The batch component with data to show.
        scroll_step : int, default: 1
            Number of batch items scrolled at one time.
        kwargs: dict
            Additional keyword arguments for plt.

        Returns
        -------
        fig, tracker
        """
        fig, ax = plt.subplots(1, 1)
        tracker = IndexTracker(ax, getattr(self, src), self.indices,
                               scroll_step=scroll_step, **kwargs)
        return fig, tracker

    #-------------------------------------------------------------------------#
    #                              Load and Dump                              #
    #-------------------------------------------------------------------------#

    @action
    def load(self, src=None, fmt=None, components=None, **kwargs):
        """Load data into components.

        Parameters
        ----------
        src : misc, optional
            Source to load components from.
        fmt : str, optional
            Source format.
        components : str or array-like, optional
            Components to load.
        **kwargs: dict
            Any kwargs to be passed to load method.

        Returns
        -------
        batch : SeismicBatch
            Batch with loaded components.
        """
        if fmt.lower() in ['sgy', 'segy']:
            return self._load_segy(src=components, dst=components, **kwargs)
        if fmt == 'picks':
            return self._load_from_index(src=PICKS_FILE_HEADER, dst=components)
        if fmt == 'index':
            return self._load_from_index(src=src, dst=components)
        return super().load(src=src, fmt=fmt, components=components, **kwargs)

    @apply_to_each_component
    def _load_segy(self, src, dst, tslice=None):
        """Load data from segy files.

        Parameters
        ----------
        src : str, array-like
            Component to load.
        dst : str, array-like
            The batch component to put loaded data in.
        tslice: slice, optional
            Load a trace subset given by slice.

        Returns
        -------
        batch : SeismicBatch
            Batch with loaded components.
        """
        segy_index = SegyFilesIndex(self.index, name=src)
        sdf = segy_index.get_df()
        sdf['order'] = np.arange(len(sdf))
        order = self.index.get_df().merge(sdf)['order']

        batch = type(self)(segy_index)._load_from_segy_file(src=src, dst=dst, tslice=tslice) # pylint: disable=protected-access
        all_traces = np.concatenate(getattr(batch, dst))[order]
        self.meta[dst] = batch.meta[dst]

        if self.index.name is None:
            res = np.array(list(np.expand_dims(all_traces, 1)) + [None])[:-1]
        else:
            lens = self.index.tracecounts
            res = np.array(np.split(all_traces, np.cumsum(lens)[:-1]) + [None])[:-1]

        self.add_components(dst, init=res)
        return self

    @inbatch_parallel(init="_init_component", target="threads")
    def _load_from_segy_file(self, index, *args, src, dst, tslice=None):
        """Load from a single segy file."""
        _ = src, args
        pos = self.get_pos(None, "indices", index)
        path = index
        trace_seq = self.index.get_df([index])[(INDEX_UID, src)]
        if tslice is None:
            tslice = slice(None)

        # Infering cube geometry may be time consuming for some `segy` files.
        # Set `ignore_geometry = True` to skip this stage when opening `segy` file.
        with segyio.open(path, strict=False, ignore_geometry=True) as segyfile:
            traces = np.atleast_2d([segyfile.trace[i - 1][tslice] for i in
                                    np.atleast_1d(trace_seq).astype(int)])
            samples = segyfile.samples[tslice]
            interval = segyfile.bin[segyio.BinField.Interval]

        getattr(self, dst)[pos] = traces
        if index == self.indices[0]:
            self.meta[dst]['samples'] = samples
            self.meta[dst]['interval'] = interval
            self.meta[dst]['sorting'] = None
        return self

    @apply_to_each_component
    def _load_from_index(self, src, dst):
        """Load picking from dataframe column."""
        idf = self.index.get_df(reset=False)
        ind = np.cumsum(self.index.tracecounts)[:-1]
        dst_data = np.split(idf[src].values, ind)
        self.add_components(dst, init=np.array(dst_data + [None])[:-1])
        self.meta.update({dst:dict(sorting=None)})
        return self

    @action
    def dump(self, src, fmt, path, **kwargs):
        """Export data to file.

        Parameters
        ----------
        src : str
            Batch component to dump data from.
        fmt : str
            Output data format.

        Returns
        -------
        batch : SeismicBatch
            Unchanged batch.
        """
        if fmt.lower() in ['sgy', 'segy']:
            return self._dump_segy(src, path, **kwargs)
        if fmt == 'picks':
            return self._dump_picking(src, path, **kwargs)
        if fmt == 'geom':
            return self._dump_geometry_flags(src, path, **kwargs)
        raise NotImplementedError('Unknown format.')

    def _dump_segy(self, src, path, split=True):
        """Dump data to segy files.

        Parameters
        ----------
        path : str
            Path for output files.
        src : str
            Batch component to dump data from.
        split : bool
            Whether to dump batch items into separate files.

        Returns
        -------
        batch : SeismicBatch
            Unchanged batch.
        """
        if split:
            return self._dump_split_segy(src, path)

        return self._dump_single_segy(src, path)

    @inbatch_parallel(init="indices", target="threads")
    def _dump_split_segy(self, index, src, path):
        """Dump data to segy files."""
        pos = self.get_pos(None, src, index)
        data = np.atleast_2d(getattr(self, src)[pos])

        path = os.path.join(path, str(index) + '.sgy')

        df = self.index.get_df([index], reset=False)
        sort_by = self.meta[src]['sorting']
        if sort_by is not None:
            df = df.sort_values(by=sort_by)

        df.reset_index(drop=self.index.name is None, inplace=True)
        headers = list(set(df.columns.levels[0]) - set(FILE_DEPENDEND_COLUMNS))
        segy_headers = [h for h in headers if hasattr(segyio.TraceField, h)]
        df = df[segy_headers]
        df.columns = df.columns.droplevel(1)

        write_segy_file(data, df, self.meta[src]['samples'], path)
        return self

    def _dump_single_segy(self, src, path):
        """Dump data to segy file."""
        data = np.vstack(getattr(self, src))

        df = self.index.get_df(reset=False)
        sort_by = self.meta[src]['sorting']
        if sort_by is not None:
            df = df.sort_values(by=sort_by)

        df = df.loc[self.indices]
        df.reset_index(drop=self.index.name is None, inplace=True)
        headers = list(set(df.columns.levels[0]) - set(FILE_DEPENDEND_COLUMNS))
        segy_headers = [h for h in headers if hasattr(segyio.TraceField, h)]
        df = df[segy_headers]
        df.columns = df.columns.droplevel(1)

        write_segy_file(data, df, self.meta[src]['samples'], path)
        return self

    @action
    def _dump_picking(self, src, path, src_traces, input_units='samples', columns=('FieldRecord', 'TraceNumber')):
        """Dump picking to file.

        Parameters
        ----------
        src : str
            Source to get picking from.
        path : str
            Output file path.
        src_traces : str
            Batch component with corresponding traces.
        input_units : str
            Units in which picking is stored in src. Must be one of the 'samples' or 'milliseconds'.
            In case 'milliseconds' dumped as is. Otherwise converted to milliseconds first.
        columns: array_like
            Columns to include in the output file.
            In case `PICKS_FILE_HEADER` not included it will be added automatically.

        Returns
        -------
        batch : SeismicBatch
            Batch unchanged.
        """
        if not isinstance(self.index, TraceIndex):
            raise ValueError('Picking dump works with TraceIndex only')
        data = getattr(self, src)
        if input_units == 'samples':
            data = data.astype(int)
            data = self.meta[src_traces]['samples'][data]

        df = self.index.get_df()[list(columns)]
        df.columns = df.columns.droplevel(1)

        df[PICKS_FILE_HEADER] = data

        if not os.path.isfile(path):
            df.to_csv(path, index=False, header=True, mode='a')
        else:
            df.to_csv(path, index=False, header=None, mode='a')
        return self

    @action
    def _dump_geometry_flags(self, src, path, columns=('FieldRecord',)):
        """Dump results of check for geometry assignment correctness to file.

        Parameters
        ----------
        src : str
            Source to get flags from.
        path : str
            Output file path.
        columns: array_like
            Columns to include in the output file.
            In case `CORRECT_GEOM` not included it will be added automatically.

        Returns
        -------
        batch : SeismicBatch
            Batch unchanged.
        """
        if not isinstance(self.index, FieldIndex):
            raise ValueError('Geometry check dump works with FieldIndex only')
        data = getattr(self, src)

        df = self.index.get_df(reset=True)[list(columns)].drop_duplicates()
        df.columns = df.columns.droplevel(1)

        df[GEOM_CHECK_HEADER] = data

        if not os.path.isfile(path):
            df.to_csv(path, index=False, header=True, mode='a')
        else:
            df.to_csv(path, index=False, header=None, mode='a')
        return self

    #-------------------------------------------------------------------------#
    #                           Data Process Actions                          #
    #-------------------------------------------------------------------------#

    #-------------------------------------------------------------------------#
    #                          DPA. Cropping Actions                          #
    #-------------------------------------------------------------------------#

    @action
    @inbatch_parallel(init='_init_component')
    @apply_to_each_component
    def make_grid_for_crops(self, index, src, dst, shape, drop_last=True):
        """ Generate coordinates for crops that cover all seismogram

        Parameters
        ----------
        src : str
            component from which the crops will be cropped
        dst : str
            component to store crops coordinates
        shape : tuple of ints
            crop shape
        drop_last: bool
            If True, drop border crops if they are incomplete
        """

        if isinstance(self.index, SegyFilesIndex):
            raise NotImplementedError("Index can't be SegyFilesIndex")

        pos = self.get_pos(None, None, index)
        field = getattr(self, src)[pos]

        len_x, len_y = field.shape
        x, y = shape

        coords_x = np.arange(0, len_x, x)
        if len_x % x != 0 and drop_last:
            coords_x = coords_x[:-1]

        coords_y = np.arange(0, len_y, y)
        if len_y % y != 0 and drop_last:
            coords_y = coords_y[:-1]

        getattr(self, dst)[pos] = list(product(coords_x, coords_y))
        return self

    @action
    @apply_to_each_component
    def crop(self, src, coords, shape, dst=None, pad_zeros=False):
        """ Crop from seismograms by given coordinates.

        Parameters
        ----------
        src : str, array-like
            The batch components to get the data from.
        dst : str, array-like
            The batch components to put the result in.
        coords: list, NamedExpression
            The list with tuples (x,y) of top-left coordinates for each crop.
                - if `coords` is the list then crops from the same coords for each item in the batch.
                - if `coords` is an `R` NamedExpression it should return values in [0, 1) with shape
                  (num_crops, 2). Same coords will be sampled for each item in the batch.
                - if `coords` is the list of lists wrapped in `P` NamedExpression and len(coords) equals
                  to batch size, then crops from individual coords for each item in the batch.
                - if `coords` is `P(R(..))` NamedExpression, `R` should return values in [0, 1) with shape
                  (num_crops, 2) and different coords will be sampled for each batch item.
        shape: tuple of ints
            Crop shape.
        pad_zeros: bool
            Wether to zero-pad incomplete crops. Valid only for absolute coordinates

        Returns
        -------
            : SeismicBatch
            Batch with crops. `dst` components are now arrays (of size batch items) of arrays (number of crops)
            of arrays (crop shape).

        Raises
        ------
        ValueError : if shape is larger than seismogram in any dimension.
        ValueError : if coord + shape is larger than seismogram in any dimension.

        Notes
        -----
        1. Works properly only with FieldIndex.
        2. `R` samples a relative position of top-left coordinate in a feasible region of seismogram.

        Examples
        --------

        ::

            crop(src=['raw', 'mask], dst=['raw_crop', 'mask_crop], coords=[[0, 0], [1, 1]], shape=(100, 256))
            crop(src=['raw', 'mask], dst=['raw_crop', 'mask_crop], shape=(100, 256),
                coords=P([[[0, 0]], [[0, 0], [2, 2]]])).next_batch(2)
            crop(src=['raw', 'mask], dst=['raw_crop', 'mask_crop], shape=(100, 256),
                coords=P(R('uniform', size=(N_RANDOM_CROPS, 2)))).next_batch(2)
        """
        if isinstance(self.index, SegyFilesIndex):
            raise NotImplementedError("Index can't be SegyFilesIndex")

        self._init_component(dst=dst)
        self.meta[dst]['crop_coords'] = {}
        self.meta[dst]['crops_source'] = src

        self.__crop(src, coords, shape, pad_zeros, dst)
        return self

    @inbatch_parallel(init='indices')
    def __crop(self, index, src, coords, shape, pad_zeros, dst=None):
        """ Generate crops from an array with seismic data
        see :meth:`~SeismicBatch.crop` for full description
        """
        pos = self.get_pos(None, src, index)
        arr = getattr(self, src)[pos]

        if all(((0 <= x < 1) and (0 <= y < 1)) for x, y in coords):
            feasible_region = np.array(arr.shape) - shape
            xy = (feasible_region * coords).astype(int)
            if np.any(xy < 0):
                raise ValueError("`shape` is larger than one of seismogram's dimensions")
        else:
            xy = np.array(coords)

        res = np.empty((len(xy), *shape))
        for i, (x, y) in enumerate(xy):
            if pad_zeros:
                crop = np.zeros(shape)

                x1 = min(x + shape[0], arr.shape[0])
                y1 = min(y + shape[1], arr.shape[1])

                crop[:x1-x, :y1-y] = arr[x:x1, y:y1]
                res[i] = crop

            else:
                if (x + shape[0] > arr.shape[0]) or (y + shape[1] > arr.shape[1]):
                    raise ValueError('Coordinates', (x, y), 'exceed feasible region of seismogram with shape',
                                     arr.shape, ', with crop shape', shape, 'but pad_zeros is False')
                res[i] = arr[x:x+shape[0], y:y+shape[1]]

        getattr(self, dst)[pos] = res

        self.meta[dst]['crop_coords'][index] = xy

    @action
    @inbatch_parallel(init='_init_component')
    @apply_to_each_component
    def assemble_crops(self, index, src, dst, fill_value=0.0):
        """
        Assembles crops from `src` into a single seismogram

        Parameters
        ----------
        src : str
            component with crops
        dst : str
            component to put the result to.
        fill_value : float
            the area that is not covered with crops is filled with this value
        """

        if isinstance(self.index, SegyFilesIndex):
            raise NotImplementedError("Index can't be SegyFilesIndex")

        if 'crop_coords' not in self.meta[src]:
            raise ValueError("{} component doesn't contain crops!".format(src))

        pos = self.get_pos(None, None, index)
        crops = getattr(self, src)[pos]
        coords = self.meta[src]['crop_coords'][index]

        res_x = self.index.tracecounts[pos]
        res_y = len(self.meta[self.meta[src]['crops_source']]['samples'])

        res = np.full((res_x, res_y), fill_value, dtype=float)
        crop_counts = np.zeros((res_x, res_y))

        for crop_coords, crop in zip(coords, crops):
            x, y = crop_coords
            len_x, len_y = crop.shape

            x1 = min(x+len_x, res_x)
            y1 = min(y+len_y, res_y)

            res[x:x1, y:y1] = crop[:x1-x, :y1-y]
            crop_counts[x:x1, y:y1] += 1

        crop_counts[crop_counts == 0] = 1

        getattr(self, dst)[pos] = res / crop_counts
        return self

    #-------------------------------------------------------------------------#
    #                          DPA. Normalize actions                         #
    #-------------------------------------------------------------------------#

    @action
    def standardize(self, src, dst):
        """Standardize traces to zero mean and unit variance.

        Parameters
        ----------
        src : str
            The batch components to get the data from.
        dst : str
            The batch components to put the result in.

        Returns
        -------
        batch : SeismicBatch
            Batch with the standardized traces.

        Note
        ----
        This action copies all meta from `src` component to `dst` component.
        """
        data = np.concatenate(getattr(self, src))
        std_data = (data - np.mean(data, axis=1, keepdims=True)) / (np.std(data, axis=1, keepdims=True) + 10 ** -6)

        traces_in_item = [len(i) for i in getattr(self, src)]
        ind = np.cumsum(traces_in_item)[:-1]

        dst_data = np.split(std_data, ind)
        setattr(self, dst, np.array(dst_data + [None])[:-1]) # array implicitly converted to object dtype
        self.copy_meta(src, dst)
        return self

    @action
    @inbatch_parallel(init='_init_component')
    @apply_to_each_component
    def equalize(self, index, src, dst, params, survey_id_col=None, upscale=False):
        """ Equalize amplitudes of different seismic surveys in dataset.

        This method performs quantile normalization by shifting and
        scaling data in each batch item so that 95% of absolute values
        seismic surveys that item belongs to lie between 0 and 1.

        `params` argument should contain a dictionary in a following form:

        {survey_name: 95th_perc, ...},

        where `95_perc` is an estimate for 95th percentile of absolute
        values for seismic survey with `survey_name`.

        One way to obtain such a dictionary is to use
        `SeismicDataset.find_equalization_params' method, which calculates
        esimated and saves them to `SeismicDataset`'s attribute. This method
        can be used from pipeline.

        Other way is to provide user-defined dictionary for `params` argument.

        Parameters
        ----------
        src : str
            The batch components to get the data from.
        dst : str
            The batch components to put the result in.
        params : dict or NamedExpr
            Containter with parameters for equalization.
        survey_id_col : str, optional
            Column in index that indicate names of seismic
            surveys from different seasons.
            Optional if `params` is a result of `SeismicDataset`'s
            method `find_equalization_params`.
        upscale : bool, optional
            weather to upscale batch items to its origin scale

        Returns
        -------
            : SeismicBatch
            Batch of shot gathers with equalized data.

        Raises
        ------
        ValueError : If gather with same id is contained in more
                     than one survey.

        Note
        ----
        1. If `params` dict is user-defined, `survey_id_col` should be
        provided excplicitly either as argument, or as `params` dict key-value
        pair.
        2. This action copies all meta from `src` component to `dst` component.
        """
        pos = self.get_pos(None, src, index)
        field = getattr(self, src)[pos]

        if survey_id_col is None:
            survey_id_col = params['survey_id_col']

        surveys_by_fieldrecord = np.unique(self.index.get_df(index=index, reset=False)[survey_id_col])
        check_unique_fieldrecord_across_surveys(surveys_by_fieldrecord, index)
        survey = surveys_by_fieldrecord[0]

        p_95 = params[survey]

        # shifting and scaling data so that 5th and 95th percentiles are -1 and 1 respectively
        equalized_field = (field / p_95) if not upscale else (field * p_95)

        getattr(self, dst)[pos] = equalized_field
        self.copy_meta(src, dst)
        return self

    #-------------------------------------------------------------------------#
    #                                DPA. Misc                                #
    #-------------------------------------------------------------------------#

    @action
    @inbatch_parallel(init="_init_component", target="threads")
    @apply_to_each_component
    def apply_along_axis(self, index, func, *args, src, dst=None, slice_axis=0, **kwargs):
        """Apply function along specified axis of batch items.

        Parameters
        ----------
        func : callable
            A function to apply. Must accept a trace as its first argument.
        src : str, array-like
            Batch component name to get the data from.
        dst : str, array-like
            Batch component name to put the result in.
        item_axis : int, default: 0
            Batch item axis to apply ``func`` along.
        slice_axis : int
            Axis to iterate data over.
        args : misc
            Any additional positional arguments to ``func``.
        kwargs : misc
            Any additional named arguments to ``func``.

        Returns
        -------
        batch : SeismicBatch
            Transformed batch. Changes ``dst`` component.
        """
        i = self.get_pos(None, src, index)
        src_data = getattr(self, src)[i]
        dst_data = np.array([func(x, *args, **kwargs) for x in np.rollaxis(src_data, slice_axis)])
        getattr(self, dst)[i] = dst_data

    @action
    @inbatch_parallel(init="_init_component", target="threads")
    @apply_to_each_component
    def band_pass_filter(self, index, *args, src, dst=None, lowcut=None, highcut=None, fs=1, order=5):
        """Apply a band pass filter.

        Parameters
        ----------
        src : str, array-like
            The batch components to get the data from.
        dst : str, array-like
            The batch components to put the result in.
        lowcut : real, optional
            Lowcut frequency.
        highcut : real, optional
            Highcut frequency.
        order : int
            The order of the filter.
        fs : real
            Sampling rate.

        Returns
        -------
        batch : SeismicBatch
            Batch with filtered traces.
        """
        _ = args
        i = self.get_pos(None, src, index)
        traces = getattr(self, src)[i]
        nyq = 0.5 * fs
        if lowcut is None:
            b, a = signal.butter(order, highcut / nyq, btype='high')
        elif highcut is None:
            b, a = signal.butter(order, lowcut / nyq, btype='low')
        else:
            b, a = signal.butter(order, [lowcut / nyq, highcut / nyq], btype='band')

        getattr(self, dst)[i] = signal.lfilter(b, a, traces)

    @action
    def correct_spherical_divergence(self, src, dst, speed, params, time=None):
        """Correction of spherical divergence with given parameers or with optimal parameters.

        There are two ways to use this funcion. The simplest way is to determine parameters then
        correction will be made with given parameters. Another approach is to find the parameters
        by ```find_sdc_params``` function from `SeismicDataset` class. In this case, optimal
        parameters can be stored in in dataset's attribute or pipeline variable and then passed
        to this action as `params` argument.

        Parameters
        ----------
        src : str
            The batch components to get the data from.
        dst : str
            The batch components to put the result in.
        speed : array
            Wave propagation speed depending on the depth.
            Speed is measured in milliseconds.
        params : array of floats(or ints) with length 2
            Containter with parameters in the following order: [v_pow, t_pow].
        time : array, optional
            Trace time values. If `None` defaults to self.meta[src]['samples'].
            Time measured in either in samples or in milliseconds.

        Returns
        -------
            : SeismicBatch
            Batch of shot gathers with corrected spherical divergence.

        Raises
        ------
        ValueError : If Index is not FieldIndex.
        ValueError : If length of ```params``` not equal to 2.

        Note
        ----
        1. Works properly only with FieldIndex.
        2. This action copies all meta from `src` component to `dst` component.
        """
        if not isinstance(self.index, FieldIndex):
            raise ValueError("Index must be FieldIndex, not {}".format(type(self.index)))

        if len(params) != 2:
            raise ValueError("The length of the ```params``` must be equal to two, not {}.".format(len(params)))

        time = self.meta[src]['samples'] if time is None else np.array(time, dtype=int)
        step = np.diff(time[:2])[0].astype(int)
        speed = np.array(speed, dtype=int)[::step]
        v_pow, t_pow = params

        self._correct_sph_div(src=src, dst=dst, time=time, speed=speed, v_pow=v_pow, t_pow=t_pow)
        self.copy_meta(src, dst)
        return self

    @inbatch_parallel(init='_init_component')
    def _correct_sph_div(self, index, src, dst, time, speed, v_pow, t_pow):
        """Correct spherical divergence with given parameters. """
        pos = self.get_pos(None, src, index)
        field = getattr(self, src)[pos]

        correct_field = calculate_sdc_for_field(field, time, speed, v_pow=v_pow, t_pow=t_pow)

        getattr(self, dst)[pos] = correct_field
        return self

    @action
    @inbatch_parallel(init="indices", post='_post_filter_by_mask', target="threads")
    def drop_zero_traces(self, index, src, num_zero, all_comps_sorted=True):
        """Drop traces with sequence of zeros longer than ```num_zero```.

        This action drops traces from index dataframe and from all batch components
        according to the mask calculated on `src` component.

        Parameters
        ----------
        num_zero : int
            All traces that contain more than `num_zero` consecutive zeros will be removed.
        src : str, array-like
            The batch components to get the data from.
        all_comps_sorted : bool
            Check that all components have the same sorting to ensure that they are
            modified in a same way.

        Returns
        -------
            : SeismicBatch
            Batch without dropped traces.

        Raises
        ------
        ValueError : if `src` has no sorting and batch index is FieldIndex.
        ValueError : if `all_comps_sorted` is True and any component in batch has
                     sorting different from `src`.

        Note
        ----
        This action creates new instance of SeismicBatch with new index
        instance.
        """
        sorting = self.meta[src]['sorting']
        if sorting is None and not isinstance(self.index, TraceIndex):
            raise ValueError('traces in `{}` component should be sorted '
                             'before dropping zero traces'.format(src))

        if all_comps_sorted:
            has_same_sorting = all(self.meta[comp]['sorting'] == sorting for comp in self.components)
            if not has_same_sorting:
                raise ValueError('all components in batch should have same sorting')

        pos = self.get_pos(None, src, index)
        traces = getattr(self, src)[pos]
        mask = list()
        for trace in traces:
            nonzero_indices = np.flatnonzero(trace)
            # add -1 and len(trace) indices to count leading and trailing zero sequences
            nonzero_indices = np.concatenate(([-1], nonzero_indices, [len(trace)]))
            zero_seqs = np.diff(nonzero_indices) - 1
            mask.append(np.max(zero_seqs) < num_zero)
        mask = np.array(mask)

        for comp in self.components:
            getattr(self, comp)[pos] = getattr(self, comp)[pos][mask]

        if sorting:
            cols = [(INDEX_UID, src), (sorting, '')]
            index_df = self.index.get_df([index])
            if cols[0] not in index_df.columns:
                # Level 1 of MultiIndex contains name of common columns ('') at first position and names of
                # all columns that relate to specific sgy files.
                raise ValueError('`src` should be one of the component names that Index was created with: {}'
                                 ''.format(index_df.columns.levels[1][1:].values))
            sorted_index_df = index_df[cols].sort_values(sorting)
            order = np.argsort(sorted_index_df[cols[0]].values, kind='stable')
            return mask[order]
        return mask

    @action
    @inbatch_parallel(init='_init_component')
    @apply_to_each_component
    def hodograph_straightening(self, index, velocities, src=None, dst=None, num_mean_tr=0):
        r""" Straightening up the travel time curve with normal grading.
        Shifted time is calculated as follows:

        $$ t_new = \sqrt{t_0^2 + l^2 / V^2} $$

        If ```num_mean_tr``` can be evaluated to True,
        new amplitude value for t_0 is the mean value of ```num_mean_tr```'s adjacent amplitudes from t_new.

        Parameters
        ----------
        velocities : 1-d array or 2-d array
            Speed law for traces.
            If 1-d array of same length as traces - array of velocities(m/s) in each time stamp
            If 2-d array - it is interpreted as array of pairs (time(ms), velocity(m/s))
            and velocities in each time stamp are interpolated. Time should increase.
        src : str, array-like
            The batch components to get the data from.
        dst : str, array-like
            The batch components to put the result in.
        num_mean_tr : int or None, optional
            Number of timestamps for smoothing new amplitude value. If 0 (default) or None, no smoothing is performed

        Returns
        -------
            : SeismicBatch
            Traces straightened on the basis of speed and time values.

        Raises
        ------
        ValueError : Raise if traces are not sorted by offset.

        Note
        ----
        1. Works only with sorted traces by offset.
        2. Works properly only with CustomIndex with CDP index.
        3. This action copies all meta from `src` component to `dst` component.
        """
        if not isinstance(self.index, CustomIndex):
            raise ValueError("Index must be CustomIndex, not {}".format(type(self.index)))

        index_name = self.index.get_df(reset=False).index.name
        if index_name != 'CDP':
            raise ValueError("Index name must be CDP, not {}".format(index_name))

        pos = self.get_pos(None, src, index)
        field = getattr(self, src)[pos]

        offset = np.sort(self.index.get_df(index=index)['offset'])

        if self.meta[src]['sorting'] != 'offset':
            raise ValueError('All traces should be sorted by offset not {}'.format(self.meta[src]['sorting']))
        if 'samples' in self.meta[src].keys():
            time_range_ms = self.meta[src]['samples']
            sample_time = time_range_ms[1] - time_range_ms[0]
            num_timestamps = len(time_range_ms)
        else:
            raise ValueError('`sample_time` should be present in `self.meta[{}]`'.format(src))

        velocities = np.array(velocities)
        if velocities.ndim == 2 and velocities.shape[1] == 2:
            if not np.all(np.diff(velocities[:, 0]) > 0):
                raise ValueError('Sample velocities times are not increasing!')
            speed_conc = np.interp(time_range_ms, velocities[:, 0], velocities[:, 1])
        elif velocities.ndim == 1 and velocities.shape[0] == num_timestamps:
            speed_conc = velocities
        else:
            raise ValueError('Velocities specified incorrectly!')

        speed_conc /= 1000  # convert from m/s to m/ms

        mean_traces = None
        if num_mean_tr:
            left = -int(num_mean_tr/2) + (~num_mean_tr % 2)
            right = left + num_mean_tr
            mean_traces = np.arange(left, right).reshape(-1, 1)

        new_field = []

        for ix, off in enumerate(offset):
            new_time_ms = np.sqrt(time_range_ms**2 + (off/speed_conc)**2)
            new_ts = np.round(new_time_ms / sample_time)

            if mean_traces is not None:
                ix_to_mean = np.stack([new_ts]*num_mean_tr) + mean_traces
                ix_to_mean = np.clip(ix_to_mean, 0, num_timestamps - 1).astype(int)

                new_field.append(np.mean(field[ix][ix_to_mean], axis=0))
            else:
                new_ts = np.clip(new_ts, 0, num_timestamps - 1).astype(int)
                new_field.append(field[ix][new_ts])

        getattr(self, dst)[pos] = np.array(new_field)
        self.copy_meta(src, dst)
        return self

    @action
    def mcm(self, src, dst, eps=3, length_win=12):
        """Creates for each trace corresponding Energy function.
        Based on Coppens(1985) method.

        Parameters
        ----------
        src : str
            The batch components to get the data from.
        dst : str
            The batch components to put the result in.
        eps: float, default: 3
            Stabilization constant that helps reduce the rapid fluctuations of energy function.
        length_win: int, default: 12
            The leading window length.

        Returns
        -------
        batch : SeismicBatch
            Batch with the energy function.
        """
        trace = np.concatenate(getattr(self, src))
        energy = np.cumsum(trace**2, axis=1)
        long_win, lead_win = energy, energy
        lead_win[:, length_win:] = lead_win[:, length_win:] - lead_win[:, :-length_win]
        energy = lead_win / (long_win + eps)
        self.add_components(dst, init=np.array(energy + [None])[:-1]) # array implicitly converted to object dtype
        return self

    @action
    @inbatch_parallel(init="_init_component", target="threads")
    @apply_to_each_component
    def pad_traces(self, index, *args, src, dst=None, **kwargs):
        """
        Pad traces with ```numpy.pad```.

        Parameters
        ----------
        src : str, array-like
            The batch components to get the data from.
        dst : str, array-like
            The batch components to put the result in.
        kwargs : dict
            Named arguments to ```numpy.pad```.

        Returns
        -------
        batch : SeismicBatch
            Batch with padded traces.

        Note
        ----
        This action copies all meta from `src` component to `dst` component.
        """
        _ = args
        pos = self.get_pos(None, src, index)
        data = getattr(self, src)[pos]
        pad_width = kwargs['pad_width']
        if isinstance(pad_width, int):
            pad_width = (pad_width, pad_width)

        kwargs['pad_width'] = [(0, 0)] + [pad_width] + [(0, 0)] * (data.ndim - 2)
        getattr(self, dst)[pos] = np.pad(data, **kwargs)
        self.copy_meta(src, dst)
        return self

    @action
    @inbatch_parallel(init="_init_component", target="threads")
    @apply_to_each_component
    def slice_traces(self, index, *args, src, slice_obj, dst=None):
        """
        Slice traces.

        Parameters
        ----------
        src : str, array-like
            The batch components to get the data from.
        dst : str, array-like
            The batch components to put the result in.
        slice_obj : slice
            Slice to extract from traces.

        Returns
        -------
        batch : SeismicBatch
            Batch with sliced traces.

        Note
        ----
        This action copies all meta from `src` component to `dst` component.
        """
        _ = args
        pos = self.get_pos(None, src, index)
        data = getattr(self, src)[pos]
        getattr(self, dst)[pos] = data[:, slice_obj]
        self.copy_meta(src, dst)
        return self

    @action
    @apply_to_each_component
    def sort_traces(self, *args, src, sort_by, dst=None):
        """Sort traces.

        Parameters
        ----------
        src : str, array-like
            The batch components to get the data from.
        dst : str, array-like
            The batch components to put the result in.
        sort_by : str
            Sorting key.

        Returns
        -------
        batch : SeismicBatch
            Batch with new trace sorting.

        Note
        ----
        1. This action copies all meta from `src` component to `dst` component.
        2. `dst` meta contains sorting type in `meta['sorting']`.
        """
        _ = args
        if src in self.meta.keys():
            current_sorting = self.meta[src].get('sorting')
        else:
            current_sorting = None

        if current_sorting == sort_by:
            return self

        self._sort(src=src, sort_by=sort_by, current_sorting=current_sorting, dst=dst)
        self.copy_meta(src, dst)
        self.meta[dst]['sorting'] = sort_by
        return self

    @inbatch_parallel(init="_init_component", target="threads")
    def _sort(self, index, src, sort_by, current_sorting, dst=None):
        """Sort traces.

        Parameters
        ----------
        src : str, array-like
            The batch components to get the data from.
        dst : str, array-like
            The batch components to put the result in.
        sort_by : str
            Sorting key.
        current_sorting : str
            Current sorting of `src` component

        Returns
        -------
        batch : SeismicBatch
            Batch with new trace sorting.
        """
        pos = self.get_pos(None, src, index)
        df = self.index.get_df([index])

        if current_sorting:
            cols = [current_sorting, sort_by]
            sorted_index_df = df[cols].sort_values(current_sorting)
            order = np.argsort(sorted_index_df[sort_by].values, kind='stable')
        else:
            order = np.argsort(df[sort_by].values, kind='stable')

        getattr(self, dst)[pos] = getattr(self, src)[pos][order]
        return self

    @action
    @inbatch_parallel(init="_init_component", target="threads")
    @apply_to_each_component
    def to_2d(self, index, *args, src, dst=None, length_alignment=None, pad_value=0):
        """Convert array of 1d arrays to 2d array.

        Parameters
        ----------
        src : str, array-like
            The batch components to get the data from.
        dst : str, array-like
            The batch components to put the result in.
        length_alignment : str, optional
            Defines what to do with arrays of diffetent lengths.
            If 'min', cut the end by minimal array length.
            If 'max', pad the end to maximal array length.
            If None, try to put array to 2d array as is.

        Returns
        -------
        batch : SeismicBatch
            Batch with items converted to 2d arrays.
        """
        _ = args
        pos = self.get_pos(None, src, index)
        data = getattr(self, src)[pos]
        if data is None or len(data) == 0:
            return

        try:
            data_2d = np.vstack(data)
        except ValueError as err:
            if length_alignment is None:
                raise ValueError('Try to set length_alingment to \'max\' or \'min\'') from err
            if length_alignment == 'min':
                nsamples = min([len(t) for t in data])
            elif length_alignment == 'max':
                nsamples = max([len(t) for t in data])
            else:
                raise NotImplementedError('Unknown length_alingment') from err
            shape = (len(data), nsamples)
            data_2d = np.full(shape, pad_value)
            for i, arr in enumerate(data):
                data_2d[i, :len(arr)] = arr[:nsamples]

        getattr(self, dst)[pos] = data_2d

    def trace_headers(self, header, flatten=False):
        """Get trace heades.

        Parameters
        ----------
        header : string
            Header name.
        flatten : bool
            If False, array of headers will be splitted according to batch item sizes.
            If True, return a flattened array. Dafault to False.

        Returns
        -------
        arr : ndarray
            Arrays of trace headers."""
        tracecounts = self.index.tracecounts
        values = self.index.get_df()[header].values
        if flatten:
            return values
        return np.array(np.split(values, np.cumsum(tracecounts)[:-1]) + [None])[:-1]

    #-------------------------------------------------------------------------#
    #                           DPA. Picking Actions                          #
    #-------------------------------------------------------------------------#

    @action
    def picking_to_mask(self, src, dst, src_traces):
        """Convert picking time to the mask for TraceIndex.

        Parameters
        ----------
        src : str
            The batch components to get the data from.
        dst : str
            The batch components to put the result in.
        src_traces : str
            The batch components which contains traces.

        Returns
        -------
        batch : SeismicBatch
            Batch with the mask corresponds to the picking.
        """
        data = np.concatenate(getattr(self, src))

        samples = self.meta[src_traces]['samples']
        rate = samples[1] - samples[0]
        data = np.around(data / rate).astype('int')

        batch_size = data.shape[0]
        trace_length = getattr(self, src_traces)[0].shape[1]
        ind = tuple(np.array(list(zip(range(batch_size), data))).T)
        ind[1][ind[1] < 0] = 0
        mask = np.zeros((batch_size, trace_length))
        mask[ind] = 1
        dst_data = np.cumsum(mask, axis=1)

        traces_in_item = [len(i) for i in getattr(self, src)]
        ind = np.cumsum(traces_in_item)[:-1]

        dst_data = np.split(dst_data, ind)
        dst_data = np.array([np.squeeze(i) for i in dst_data] + [None])[:-1]
        setattr(self, dst, dst_data)
        return self

    @action
    def mask_to_pick(self, src, dst, labels=True):
        """Convert the mask to picking time. Piciking time corresponds to the
        begininning of the longest block of consecutive ones in the mask.

        Parameters
        ----------
        src : str
            The batch components to get the data from.
        dst : str
            The batch components to put the result in.
        labels: bool, default: False
            The flag indicates whether action's inputs probabilities or labels.

        Returns
        -------
        batch : SeismicBatch
            Batch with the predicted picking times.
        """
        data = getattr(self, src)
        if not labels:
            data = np.argmax(data, axis=1)

        dst_data = massive_block(data)
        setattr(self, dst, np.array(dst_data + [None])[:-1]) # array implicitly converted to object dtype
        return self

    @inbatch_parallel(init='_init_component', target="threads")
    def shift_pick_phase(self, index, src, src_traces, dst=None, shift=1.5, threshold=0.05):
        """ Shifts picking time stored in `src` component on the given phase along the traces stored in `src_traces`.

        Parameters
        ----------
        src : str
            The batch component to get picking from.
        dst : str
            The batch component to put the result in.
        src_traces: str
            The batch component where the traces are stored.
        shift: float
            The amount of phase to shift measured in radians. Default is 1.5 , which corresponds
            to transfering the picking times from 'max' to 'zero' type.
        threshold: float
            Threshold determining amplitude, such that all the samples with amplitude less then threshold would be
            skipped. Introduced because of unstable behaviour of the hilbert transform at the begining of the signal.
         """
        shift *= np.pi
        pos = self.get_pos(None, src, index)
        pick = getattr(self, src)[pos]
        trace = getattr(self, src_traces)[pos]
        if isinstance(self.index, KNNIndex):
            trace = trace[0]
        trace = np.squeeze(trace)

        analytic = hilbert(trace)
        phase = np.unwrap(np.angle(analytic))
        # finding x such that phase[x] = phase[pick] - shift
        phase_mod = phase - (phase[pick] - shift)
        phase_mod[phase_mod < 0] = 0
        # in case phase_mod reaches 0 multiple times find the index of last one
        x = len(phase_mod) - phase_mod[::-1].argmin() - 1
        # skip the trace samples with amplitudes < threshold, starting from the `zero` sample
        n_skip = max((np.abs(trace[x:]) > threshold).argmax() - 1, 0)
        x += n_skip
        getattr(self, dst)[pos] = x
        return self

    @action
    def energy_to_picking(self, src, dst):
        """Convert energy function of the trace to the picking time by taking derivative
        and finding maximum.

        Parameters
        ----------
        src : str
            The batch components to get the data from.
        dst : str
            The batch components to put the result in.

        Returns
        -------
        batch : SeismicBatch
            Batch with the predicted picking by MCM method.
        """
        energy = np.stack(getattr(self, src))
        energy = np.gradient(energy, axis=1)
        picking = np.argmax(energy, axis=1)
        self.add_components(dst, np.array(picking + [None])[:-1]) # array implicitly converted to object dtype
        return self

    #-------------------------------------------------------------------------#
    #                                 Plotters                                #
    #-------------------------------------------------------------------------#

    def seismic_plot(self, src, index, wiggle=False, xlim=None, ylim=None, std=1, # pylint: disable=too-many-arguments
                     src_picking=None, s=None, scatter_color=None, figsize=None,
                     save_to=None, dpi=None, line_color=None, title=None, **kwargs):
        """Plot seismic traces.

        Parameters
        ----------
        src : str or array of str
            The batch component(s) with data to show.
        index : same type as batch.indices
            Data index to show.
        wiggle : bool, default to False
            Show traces in a wiggle form.
        xlim : tuple, optionalgit
            Range in x-axis to show.
        ylim : tuple, optional
            Range in y-axis to show.
        std : scalar, optional
            Amplitude scale for traces in wiggle form.
        src_picking : str
            Component with picking data.
        s : scalar or array_like, shape (n, ), optional
            The marker size in points**2.
        scatter_color : color, sequence, or sequence of color, optional
            The marker color.
        figsize : array-like, optional
            Output plot size.
        save_to : str or None, optional
            If not None, save plot to given path.
        dpi : int, optional, default: None
            The resolution argument for matplotlib.pyplot.savefig.
        line_color : color, sequence, or sequence of color, optional, default: None
            The trace color.
        title : str
            Plot title.
        kwargs : dict
            Additional keyword arguments for plot.

        Returns
        -------
        Multi-column subplots.
        """
        pos = self.get_pos(None, 'indices', index)
        if len(np.atleast_1d(src)) == 1:
            src = (src,)

        if src_picking is not None:
            rate = self.meta[src[0]]['interval'] / 1e3
            picking = getattr(self, src_picking)[pos] / rate
            pts_picking = (range(len(picking)), picking)
        else:
            pts_picking = None

        arrs = [getattr(self, isrc)[pos] for isrc in src]
        names = [' '.join([i, str(index)]) for i in src]
        seismic_plot(arrs=arrs, wiggle=wiggle, xlim=xlim, ylim=ylim, std=std,
                     pts=pts_picking, s=s, scatter_color=scatter_color,
                     figsize=figsize, names=names, save_to=save_to,
                     dpi=dpi, line_color=line_color, title=title, **kwargs)
        return self

    def crops_plot(self, src, index, # pylint: disable=too-many-arguments
                   num_crops=None,
                   wiggle=False, std=1,
                   src_picking=None, s=None, scatter_color=None,
                   figsize=None, title=None,
                   save_to=None, dpi=None, **kwargs):
        """Plot seismic traces.

        Parameters
        ----------
        src : str or array of str
            The batch component(s) with crops to show.
        index : same type as batch.indices
            Data index to show.
        num_crops: int or None
            If not None, random `num_crops` crops are shown, all crops otherwise
        wiggle : bool, default to False
            Show traces in a wiggle form.
        std : scalar, optional
            Amplitude scale for traces in wiggle form.
        src_picking : str
            Component with picking data.
        s : scalar or array_like, shape (n, ), optional
            The marker size in points**2.
        scatter_color : color, sequence, or sequence of color, optional
            The marker color.
        figsize : array-like, optional
            Output plot size.
        save_to : str or None, optional
            If not None, save plot to given path.
        dpi : int, optional, default: None
            The resolution argument for matplotlib.pyplot.savefig.
        title : str
            Plot title.
        kwargs : dict
            Additional keyword arguments for plot.

        Returns
        -------
        Multi-column subplots.
        """

        if 'crop_coords' not in self.meta[src]:
            raise ValueError("{} component doesn't contain crops!".format(src))

        pos = self.get_pos(None, 'indices', index)

        if src_picking is not None:
            raise NotImplementedError()

        pts_picking = None

        arrs = getattr(self, src)[pos]
        total_crops = len(arrs)
        names = self.meta[src]['crop_coords'][index]

        if num_crops is not None and num_crops < len(arrs):
            crops_indices = np.random.choice(np.arange(len(arrs)), size=num_crops, replace=False)
            arrs = arrs[crops_indices]
            names = names[crops_indices]
        else:
            num_crops = len(arrs)

        names = [str(c) for c in names]
        title = "{} (of {}) crops from {}".format(num_crops, total_crops, index)

        seismic_plot(arrs=arrs, wiggle=wiggle, std=std,
                     pts=pts_picking, s=s, scatter_color=scatter_color,
                     figsize=figsize, names=names, save_to=save_to,
                     dpi=dpi, title=title, **kwargs)
        return self

    def gain_plot(self, src, index, window=51, xlim=None, ylim=None,
                  figsize=None, names=None, **kwargs):
        """Gain's graph plots the ratio of the maximum mean value of
        the amplitude to the mean value of the amplitude at the moment t.

        Parameters
        ----------
        window : int, default 51
            Size of smoothing window of the median filter.
        xlim : tuple or list with size 2
            Bounds for plot's x-axis.
        ylim : tuple or list with size 2
            Bounds for plot's y-axis.
        figsize : array-like, optional
            Output plot size.
        names : str or array-like, optional
            Title names to identify subplots.

        Returns
        -------
        Gain's plot.
        """
        _ = kwargs
        pos = self.get_pos(None, 'indices', index)
        src = (src, ) if isinstance(src, str) else src
        sample = [getattr(self, source)[pos] for source in src]
        gain_plot(sample, window, xlim, ylim, figsize, names, **kwargs)
        return self

    def spectrum_plot(self, src, index, frame, max_freq=None,
                      figsize=None, save_to=None, **kwargs):
        """Plot seismogram(s) and power spectrum of given region in the seismogram(s).

        Parameters
        ----------
        src : str or array of str
            The batch component(s) with data to show.
        index : same type as batch.indices
            Data index to show.
        frame : tuple
            List of slices that frame region of interest.
        max_freq : scalar
            Upper frequence limit.
        figsize : array-like, optional
            Output plot size.
        save_to : str or None, optional
            If not None, save plot to given path.
        kwargs : dict
            Named argumets to matplotlib.pyplot.imshow.

        Returns
        -------
        Plot of seismogram(s) and power spectrum(s).
        """
        pos = self.get_pos(None, 'indices', index)
        if len(np.atleast_1d(src)) == 1:
            src = (src,)

        arrs = [getattr(self, isrc)[pos] for isrc in src]
        names = [' '.join([i, str(index)]) for i in src]
        rate = self.meta[src[0]]['interval'] / 1e6
        spectrum_plot(arrs=arrs, frame=frame, rate=rate, max_freq=max_freq,
                      names=names, figsize=figsize, save_to=save_to, **kwargs)
        return self

    def statistics_plot(self, src, index, stats, figsize=None, save_to=None, **kwargs):
        """Plot seismogram(s) and various trace statistics.

        Parameters
        ----------
        src : str or array of str
            The batch component(s) with data to show.
        index : same type as batch.indices
            Data index to show.
        stats : str, callable or array-like
            Name of statistics in statistics zoo, custom function to be avaluated or array of stats.
        figsize : array-like, optional
            Output plot size.
        save_to : str or None, optional
            If not None, save plot to given path.
        kwargs : dict
            Named argumets to matplotlib.pyplot.imshow.

        Returns
        -------
        Plot of seismogram(s) and power spectrum(s).
        """
        pos = self.get_pos(None, 'indices', index)
        if len(np.atleast_1d(src)) == 1:
            src = (src,)

        arrs = [getattr(self, isrc)[pos] for isrc in src]
        names = [' '.join([i, str(index)]) for i in src]
        rate = self.meta[src[0]]['interval'] / 1e6
        statistics_plot(arrs=arrs, stats=stats, rate=rate, names=names, figsize=figsize,
                        save_to=save_to, **kwargs)
        return self<|MERGE_RESOLUTION|>--- conflicted
+++ resolved
@@ -225,7 +225,651 @@
             getattr(new_batch, isrc)[pos_new] = getattr(self, isrc)[pos_old]
         return new_batch
 
-<<<<<<< HEAD
+    def copy_meta(self, from_comp, to_comp):
+        """Copy meta from one component to another or from list of components to list of
+        components with same length.
+
+        Parameters
+        ----------
+        from_comp : str or array-like
+            Component's name to copy meta from or list with names of components.
+        to_comp : str or array-like
+            Component's name to copy meta in or list with names of components.
+
+        Raises
+        ------
+            ValueError : if `from_comp` and `to_comp` have different length.
+            ValueError : if one of given to `from_comp` component doesn't exist.
+
+        Returns
+        -------
+        batch : SeismicBatch
+            Batch with new meta, components' data remains unchanged.
+
+        Note
+        ----
+        If a component from `to_comp` has meta data, it will always be replaced with meta from
+        the corresponding `from_comp`.
+        """
+        from_comp = (from_comp, ) if isinstance(from_comp, str) else from_comp
+        to_comp = (to_comp, ) if isinstance(to_comp, str) else to_comp
+
+        if len(from_comp) != len(to_comp):
+            raise ValueError("Unexpected length of component's lists. Given len(from_comp)="
+                             "{} != len(to_comp)={}.".format(len(to_comp), len(from_comp)))
+
+        for fr_comp, t_comp in zip(from_comp, to_comp):
+            if fr_comp not in self.meta:
+                raise ValueError('{} does not exist.'.format(fr_comp))
+
+            if fr_comp == t_comp:
+                continue
+
+            if self.meta[t_comp]:
+                warnings.warn("Meta of component {} is not empty and".format(t_comp) + \
+                              " will be replaced by the meta from component {}.".format(fr_comp),
+                              UserWarning)
+            self.meta[t_comp] = self.meta[fr_comp].copy()
+        return self
+
+    def items_viewer(self, src, scroll_step=1, **kwargs):
+        """Scroll and view batch items. Emaple of use:
+        ```
+        %matplotlib notebook
+
+        fig, tracker = batch.items_viewer('raw', vmin=-cv, vmax=cv, cmap='gray')
+        fig.canvas.mpl_connect('scroll_event', tracker.onscroll)
+        plt.show()
+        ```
+
+        Parameters
+        ----------
+        src : str
+            The batch component with data to show.
+        scroll_step : int, default: 1
+            Number of batch items scrolled at one time.
+        kwargs: dict
+            Additional keyword arguments for plt.
+
+        Returns
+        -------
+        fig, tracker
+        """
+        fig, ax = plt.subplots(1, 1)
+        tracker = IndexTracker(ax, getattr(self, src), self.indices,
+                               scroll_step=scroll_step, **kwargs)
+        return fig, tracker
+
+    #-------------------------------------------------------------------------#
+    #                              Load and Dump                              #
+    #-------------------------------------------------------------------------#
+
+    @action
+    def load(self, src=None, fmt=None, components=None, **kwargs):
+        """Load data into components.
+
+        Parameters
+        ----------
+        src : misc, optional
+            Source to load components from.
+        fmt : str, optional
+            Source format.
+        components : str or array-like, optional
+            Components to load.
+        **kwargs: dict
+            Any kwargs to be passed to load method.
+
+        Returns
+        -------
+        batch : SeismicBatch
+            Batch with loaded components.
+        """
+        if fmt.lower() in ['sgy', 'segy']:
+            return self._load_segy(src=components, dst=components, **kwargs)
+        if fmt == 'picks':
+            return self._load_from_index(src=PICKS_FILE_HEADER, dst=components)
+        if fmt == 'index':
+            return self._load_from_index(src=src, dst=components)
+        return super().load(src=src, fmt=fmt, components=components, **kwargs)
+
+    @apply_to_each_component
+    def _load_segy(self, src, dst, tslice=None):
+        """Load data from segy files.
+
+        Parameters
+        ----------
+        src : str, array-like
+            Component to load.
+        dst : str, array-like
+            The batch component to put loaded data in.
+        tslice: slice, optional
+            Load a trace subset given by slice.
+
+        Returns
+        -------
+        batch : SeismicBatch
+            Batch with loaded components.
+        """
+        segy_index = SegyFilesIndex(self.index, name=src)
+        sdf = segy_index.get_df()
+        sdf['order'] = np.arange(len(sdf))
+        order = self.index.get_df().merge(sdf)['order']
+
+        batch = type(self)(segy_index)._load_from_segy_file(src=src, dst=dst, tslice=tslice) # pylint: disable=protected-access
+        all_traces = np.concatenate(getattr(batch, dst))[order]
+        self.meta[dst] = batch.meta[dst]
+
+        if self.index.name is None:
+            res = np.array(list(np.expand_dims(all_traces, 1)) + [None])[:-1]
+        else:
+            lens = self.index.tracecounts
+            res = np.array(np.split(all_traces, np.cumsum(lens)[:-1]) + [None])[:-1]
+
+        self.add_components(dst, init=res)
+        return self
+
+    @inbatch_parallel(init="_init_component", target="threads")
+    def _load_from_segy_file(self, index, *args, src, dst, tslice=None):
+        """Load from a single segy file."""
+        _ = src, args
+        pos = self.get_pos(None, "indices", index)
+        path = index
+        trace_seq = self.index.get_df([index])[(INDEX_UID, src)]
+        if tslice is None:
+            tslice = slice(None)
+
+        # Infering cube geometry may be time consuming for some `segy` files.
+        # Set `ignore_geometry = True` to skip this stage when opening `segy` file.
+        with segyio.open(path, strict=False, ignore_geometry=True) as segyfile:
+            traces = np.atleast_2d([segyfile.trace[i - 1][tslice] for i in
+                                    np.atleast_1d(trace_seq).astype(int)])
+            samples = segyfile.samples[tslice]
+            interval = segyfile.bin[segyio.BinField.Interval]
+
+        getattr(self, dst)[pos] = traces
+        if index == self.indices[0]:
+            self.meta[dst]['samples'] = samples
+            self.meta[dst]['interval'] = interval
+            self.meta[dst]['sorting'] = None
+        return self
+
+    @apply_to_each_component
+    def _load_from_index(self, src, dst):
+        """Load picking from dataframe column."""
+        idf = self.index.get_df(reset=False)
+        ind = np.cumsum(self.index.tracecounts)[:-1]
+        dst_data = np.split(idf[src].values, ind)
+        self.add_components(dst, init=np.array(dst_data + [None])[:-1])
+        self.meta.update({dst:dict(sorting=None)})
+        return self
+
+    @action
+    def dump(self, src, fmt, path, **kwargs):
+        """Export data to file.
+
+        Parameters
+        ----------
+        src : str
+            Batch component to dump data from.
+        fmt : str
+            Output data format.
+
+        Returns
+        -------
+        batch : SeismicBatch
+            Unchanged batch.
+        """
+        if fmt.lower() in ['sgy', 'segy']:
+            return self._dump_segy(src, path, **kwargs)
+        if fmt == 'picks':
+            return self._dump_picking(src, path, **kwargs)
+        if fmt == 'geom':
+            return self._dump_geometry_flags(src, path, **kwargs)
+        raise NotImplementedError('Unknown format.')
+
+    def _dump_segy(self, src, path, split=True):
+        """Dump data to segy files.
+
+        Parameters
+        ----------
+        path : str
+            Path for output files.
+        src : str
+            Batch component to dump data from.
+        split : bool
+            Whether to dump batch items into separate files.
+
+        Returns
+        -------
+        batch : SeismicBatch
+            Unchanged batch.
+        """
+        if split:
+            return self._dump_split_segy(src, path)
+
+        return self._dump_single_segy(src, path)
+
+    @inbatch_parallel(init="indices", target="threads")
+    def _dump_split_segy(self, index, src, path):
+        """Dump data to segy files."""
+        pos = self.get_pos(None, src, index)
+        data = np.atleast_2d(getattr(self, src)[pos])
+
+        path = os.path.join(path, str(index) + '.sgy')
+
+        df = self.index.get_df([index], reset=False)
+        sort_by = self.meta[src]['sorting']
+        if sort_by is not None:
+            df = df.sort_values(by=sort_by)
+
+        df.reset_index(drop=self.index.name is None, inplace=True)
+        headers = list(set(df.columns.levels[0]) - set(FILE_DEPENDEND_COLUMNS))
+        segy_headers = [h for h in headers if hasattr(segyio.TraceField, h)]
+        df = df[segy_headers]
+        df.columns = df.columns.droplevel(1)
+
+        write_segy_file(data, df, self.meta[src]['samples'], path)
+        return self
+
+    def _dump_single_segy(self, src, path):
+        """Dump data to segy file."""
+        data = np.vstack(getattr(self, src))
+
+        df = self.index.get_df(reset=False)
+        sort_by = self.meta[src]['sorting']
+        if sort_by is not None:
+            df = df.sort_values(by=sort_by)
+
+        df = df.loc[self.indices]
+        df.reset_index(drop=self.index.name is None, inplace=True)
+        headers = list(set(df.columns.levels[0]) - set(FILE_DEPENDEND_COLUMNS))
+        segy_headers = [h for h in headers if hasattr(segyio.TraceField, h)]
+        df = df[segy_headers]
+        df.columns = df.columns.droplevel(1)
+
+        write_segy_file(data, df, self.meta[src]['samples'], path)
+        return self
+
+    @action
+    def _dump_picking(self, src, path, src_traces, input_units='samples', columns=('FieldRecord', 'TraceNumber')):
+        """Dump picking to file.
+
+        Parameters
+        ----------
+        src : str
+            Source to get picking from.
+        path : str
+            Output file path.
+        src_traces : str
+            Batch component with corresponding traces.
+        input_units : str
+            Units in which picking is stored in src. Must be one of the 'samples' or 'milliseconds'.
+            In case 'milliseconds' dumped as is. Otherwise converted to milliseconds first.
+        columns: array_like
+            Columns to include in the output file.
+            In case `PICKS_FILE_HEADER` not included it will be added automatically.
+
+        Returns
+        -------
+        batch : SeismicBatch
+            Batch unchanged.
+        """
+        if not isinstance(self.index, TraceIndex):
+            raise ValueError('Picking dump works with TraceIndex only')
+        data = getattr(self, src)
+        if input_units == 'samples':
+            data = data.astype(int)
+            data = self.meta[src_traces]['samples'][data]
+
+        df = self.index.get_df()[list(columns)]
+        df.columns = df.columns.droplevel(1)
+
+        df[PICKS_FILE_HEADER] = data
+
+        if not os.path.isfile(path):
+            df.to_csv(path, index=False, header=True, mode='a')
+        else:
+            df.to_csv(path, index=False, header=None, mode='a')
+        return self
+
+    @action
+    def _dump_geometry_flags(self, src, path, columns=('FieldRecord',)):
+        """Dump results of check for geometry assignment correctness to file.
+
+        Parameters
+        ----------
+        src : str
+            Source to get flags from.
+        path : str
+            Output file path.
+        columns: array_like
+            Columns to include in the output file.
+            In case `CORRECT_GEOM` not included it will be added automatically.
+
+        Returns
+        -------
+        batch : SeismicBatch
+            Batch unchanged.
+        """
+        if not isinstance(self.index, FieldIndex):
+            raise ValueError('Geometry check dump works with FieldIndex only')
+        data = getattr(self, src)
+
+        df = self.index.get_df(reset=True)[list(columns)].drop_duplicates()
+        df.columns = df.columns.droplevel(1)
+
+        df[GEOM_CHECK_HEADER] = data
+
+        if not os.path.isfile(path):
+            df.to_csv(path, index=False, header=True, mode='a')
+        else:
+            df.to_csv(path, index=False, header=None, mode='a')
+        return self
+
+    #-------------------------------------------------------------------------#
+    #                           Data Process Actions                          #
+    #-------------------------------------------------------------------------#
+
+    #-------------------------------------------------------------------------#
+    #                          DPA. Cropping Actions                          #
+    #-------------------------------------------------------------------------#
+
+    @action
+    @inbatch_parallel(init='_init_component')
+    @apply_to_each_component
+    def make_grid_for_crops(self, index, src, dst, shape, drop_last=True):
+        """ Generate coordinates for crops that cover all seismogram
+
+        Parameters
+        ----------
+        src : str
+            component from which the crops will be cropped
+        dst : str
+            component to store crops coordinates
+        shape : tuple of ints
+            crop shape
+        drop_last: bool
+            If True, drop border crops if they are incomplete
+        """
+
+        if isinstance(self.index, SegyFilesIndex):
+            raise NotImplementedError("Index can't be SegyFilesIndex")
+
+        pos = self.get_pos(None, None, index)
+        field = getattr(self, src)[pos]
+
+        len_x, len_y = field.shape
+        x, y = shape
+
+        coords_x = np.arange(0, len_x, x)
+        if len_x % x != 0 and drop_last:
+            coords_x = coords_x[:-1]
+
+        coords_y = np.arange(0, len_y, y)
+        if len_y % y != 0 and drop_last:
+            coords_y = coords_y[:-1]
+
+        getattr(self, dst)[pos] = list(product(coords_x, coords_y))
+        return self
+
+    @action
+    @apply_to_each_component
+    def crop(self, src, coords, shape, dst=None, pad_zeros=False):
+        """ Crop from seismograms by given coordinates.
+
+        Parameters
+        ----------
+        src : str, array-like
+            The batch components to get the data from.
+        dst : str, array-like
+            The batch components to put the result in.
+        coords: list, NamedExpression
+            The list with tuples (x,y) of top-left coordinates for each crop.
+                - if `coords` is the list then crops from the same coords for each item in the batch.
+                - if `coords` is an `R` NamedExpression it should return values in [0, 1) with shape
+                  (num_crops, 2). Same coords will be sampled for each item in the batch.
+                - if `coords` is the list of lists wrapped in `P` NamedExpression and len(coords) equals
+                  to batch size, then crops from individual coords for each item in the batch.
+                - if `coords` is `P(R(..))` NamedExpression, `R` should return values in [0, 1) with shape
+                  (num_crops, 2) and different coords will be sampled for each batch item.
+        shape: tuple of ints
+            Crop shape.
+        pad_zeros: bool
+            Wether to zero-pad incomplete crops. Valid only for absolute coordinates
+
+        Returns
+        -------
+            : SeismicBatch
+            Batch with crops. `dst` components are now arrays (of size batch items) of arrays (number of crops)
+            of arrays (crop shape).
+
+        Raises
+        ------
+        ValueError : if shape is larger than seismogram in any dimension.
+        ValueError : if coord + shape is larger than seismogram in any dimension.
+
+        Notes
+        -----
+        1. Works properly only with FieldIndex.
+        2. `R` samples a relative position of top-left coordinate in a feasible region of seismogram.
+
+        Examples
+        --------
+
+        ::
+
+            crop(src=['raw', 'mask], dst=['raw_crop', 'mask_crop], coords=[[0, 0], [1, 1]], shape=(100, 256))
+            crop(src=['raw', 'mask], dst=['raw_crop', 'mask_crop], shape=(100, 256),
+                coords=P([[[0, 0]], [[0, 0], [2, 2]]])).next_batch(2)
+            crop(src=['raw', 'mask], dst=['raw_crop', 'mask_crop], shape=(100, 256),
+                coords=P(R('uniform', size=(N_RANDOM_CROPS, 2)))).next_batch(2)
+        """
+        if isinstance(self.index, SegyFilesIndex):
+            raise NotImplementedError("Index can't be SegyFilesIndex")
+
+        self._init_component(dst=dst)
+        self.meta[dst]['crop_coords'] = {}
+        self.meta[dst]['crops_source'] = src
+
+        self.__crop(src, coords, shape, pad_zeros, dst)
+        return self
+
+    @inbatch_parallel(init='indices')
+    def __crop(self, index, src, coords, shape, pad_zeros, dst=None):
+        """ Generate crops from an array with seismic data
+        see :meth:`~SeismicBatch.crop` for full description
+        """
+        pos = self.get_pos(None, src, index)
+        arr = getattr(self, src)[pos]
+
+        if all(((0 <= x < 1) and (0 <= y < 1)) for x, y in coords):
+            feasible_region = np.array(arr.shape) - shape
+            xy = (feasible_region * coords).astype(int)
+            if np.any(xy < 0):
+                raise ValueError("`shape` is larger than one of seismogram's dimensions")
+        else:
+            xy = np.array(coords)
+
+        res = np.empty((len(xy), *shape))
+        for i, (x, y) in enumerate(xy):
+            if pad_zeros:
+                crop = np.zeros(shape)
+
+                x1 = min(x + shape[0], arr.shape[0])
+                y1 = min(y + shape[1], arr.shape[1])
+
+                crop[:x1-x, :y1-y] = arr[x:x1, y:y1]
+                res[i] = crop
+
+            else:
+                if (x + shape[0] > arr.shape[0]) or (y + shape[1] > arr.shape[1]):
+                    raise ValueError('Coordinates', (x, y), 'exceed feasible region of seismogram with shape',
+                                     arr.shape, ', with crop shape', shape, 'but pad_zeros is False')
+                res[i] = arr[x:x+shape[0], y:y+shape[1]]
+
+        getattr(self, dst)[pos] = res
+
+        self.meta[dst]['crop_coords'][index] = xy
+
+    @action
+    @inbatch_parallel(init='_init_component')
+    @apply_to_each_component
+    def assemble_crops(self, index, src, dst, fill_value=0.0):
+        """
+        Assembles crops from `src` into a single seismogram
+
+        Parameters
+        ----------
+        src : str
+            component with crops
+        dst : str
+            component to put the result to.
+        fill_value : float
+            the area that is not covered with crops is filled with this value
+        """
+
+        if isinstance(self.index, SegyFilesIndex):
+            raise NotImplementedError("Index can't be SegyFilesIndex")
+
+        if 'crop_coords' not in self.meta[src]:
+            raise ValueError("{} component doesn't contain crops!".format(src))
+
+        pos = self.get_pos(None, None, index)
+        crops = getattr(self, src)[pos]
+        coords = self.meta[src]['crop_coords'][index]
+
+        res_x = self.index.tracecounts[pos]
+        res_y = len(self.meta[self.meta[src]['crops_source']]['samples'])
+
+        res = np.full((res_x, res_y), fill_value, dtype=float)
+        crop_counts = np.zeros((res_x, res_y))
+
+        for crop_coords, crop in zip(coords, crops):
+            x, y = crop_coords
+            len_x, len_y = crop.shape
+
+            x1 = min(x+len_x, res_x)
+            y1 = min(y+len_y, res_y)
+
+            res[x:x1, y:y1] = crop[:x1-x, :y1-y]
+            crop_counts[x:x1, y:y1] += 1
+
+        crop_counts[crop_counts == 0] = 1
+
+        getattr(self, dst)[pos] = res / crop_counts
+        return self
+
+    #-------------------------------------------------------------------------#
+    #                          DPA. Normalize actions                         #
+    #-------------------------------------------------------------------------#
+
+    @action
+    def standardize(self, src, dst):
+        """Standardize traces to zero mean and unit variance.
+
+        Parameters
+        ----------
+        src : str
+            The batch components to get the data from.
+        dst : str
+            The batch components to put the result in.
+
+        Returns
+        -------
+        batch : SeismicBatch
+            Batch with the standardized traces.
+
+        Note
+        ----
+        This action copies all meta from `src` component to `dst` component.
+        """
+        data = np.concatenate(getattr(self, src))
+        std_data = (data - np.mean(data, axis=1, keepdims=True)) / (np.std(data, axis=1, keepdims=True) + 10 ** -6)
+
+        traces_in_item = [len(i) for i in getattr(self, src)]
+        ind = np.cumsum(traces_in_item)[:-1]
+
+        dst_data = np.split(std_data, ind)
+        setattr(self, dst, np.array(dst_data + [None])[:-1]) # array implicitly converted to object dtype
+        self.copy_meta(src, dst)
+        return self
+
+    @action
+    @inbatch_parallel(init='_init_component')
+    @apply_to_each_component
+    def equalize(self, index, src, dst, params, survey_id_col=None, upscale=False):
+        """ Equalize amplitudes of different seismic surveys in dataset.
+
+        This method performs quantile normalization by shifting and
+        scaling data in each batch item so that 95% of absolute values
+        seismic surveys that item belongs to lie between 0 and 1.
+
+        `params` argument should contain a dictionary in a following form:
+
+        {survey_name: 95th_perc, ...},
+
+        where `95_perc` is an estimate for 95th percentile of absolute
+        values for seismic survey with `survey_name`.
+
+        One way to obtain such a dictionary is to use
+        `SeismicDataset.find_equalization_params' method, which calculates
+        esimated and saves them to `SeismicDataset`'s attribute. This method
+        can be used from pipeline.
+
+        Other way is to provide user-defined dictionary for `params` argument.
+
+        Parameters
+        ----------
+        src : str
+            The batch components to get the data from.
+        dst : str
+            The batch components to put the result in.
+        params : dict or NamedExpr
+            Containter with parameters for equalization.
+        survey_id_col : str, optional
+            Column in index that indicate names of seismic
+            surveys from different seasons.
+            Optional if `params` is a result of `SeismicDataset`'s
+            method `find_equalization_params`.
+        upscale : bool, optional
+            weather to upscale batch items to its origin scale
+
+        Returns
+        -------
+            : SeismicBatch
+            Batch of shot gathers with equalized data.
+
+        Raises
+        ------
+        ValueError : If gather with same id is contained in more
+                     than one survey.
+
+        Note
+        ----
+        1. If `params` dict is user-defined, `survey_id_col` should be
+        provided excplicitly either as argument, or as `params` dict key-value
+        pair.
+        2. This action copies all meta from `src` component to `dst` component.
+        """
+        pos = self.get_pos(None, src, index)
+        field = getattr(self, src)[pos]
+
+        if survey_id_col is None:
+            survey_id_col = params['survey_id_col']
+
+        surveys_by_fieldrecord = np.unique(self.index.get_df(index=index, reset=False)[survey_id_col])
+        check_unique_fieldrecord_across_surveys(surveys_by_fieldrecord, index)
+        survey = surveys_by_fieldrecord[0]
+
+        p_95 = params[survey]
+
+        # shifting and scaling data so that 5th and 95th percentiles are -1 and 1 respectively
+        equalized_field = (field / p_95) if not upscale else (field * p_95)
+
+        getattr(self, dst)[pos] = equalized_field
+        self.copy_meta(src, dst)
+        return self
+
     #-------------------------------------------------------------------------#
     #                            Speed Law Actions                            #
     #-------------------------------------------------------------------------#
@@ -406,681 +1050,6 @@
         mute_mask = mute_mask.astype(bool)
         muted_field = field * mute_mask
         getattr(self, dst)[pos] = muted_field
-
-
-
-
-
-
-
-    def trace_headers(self, header, flatten=False):
-        """Get trace heades.
-
-        Parameters
-        ----------
-        header : string
-            Header name.
-        flatten : bool
-            If False, array of headers will be splitted according to batch item sizes.
-            If True, return a flattened array. Dafault to False.
-
-        Returns
-        -------
-        arr : ndarray
-            Arrays of trace headers."""
-        tracecounts = self.index.tracecounts
-        values = self.index.get_df()[header].values
-        if flatten:
-            return values
-
-        return np.array(np.split(values, np.cumsum(tracecounts)[:-1]) + [None])[:-1]
-
-=======
->>>>>>> 665d9df8
-    def copy_meta(self, from_comp, to_comp):
-        """Copy meta from one component to another or from list of components to list of
-        components with same length.
-
-        Parameters
-        ----------
-        from_comp : str or array-like
-            Component's name to copy meta from or list with names of components.
-        to_comp : str or array-like
-            Component's name to copy meta in or list with names of components.
-
-        Raises
-        ------
-            ValueError : if `from_comp` and `to_comp` have different length.
-            ValueError : if one of given to `from_comp` component doesn't exist.
-
-        Returns
-        -------
-        batch : SeismicBatch
-            Batch with new meta, components' data remains unchanged.
-
-        Note
-        ----
-        If a component from `to_comp` has meta data, it will always be replaced with meta from
-        the corresponding `from_comp`.
-        """
-        from_comp = (from_comp, ) if isinstance(from_comp, str) else from_comp
-        to_comp = (to_comp, ) if isinstance(to_comp, str) else to_comp
-
-        if len(from_comp) != len(to_comp):
-            raise ValueError("Unexpected length of component's lists. Given len(from_comp)="
-                             "{} != len(to_comp)={}.".format(len(to_comp), len(from_comp)))
-
-        for fr_comp, t_comp in zip(from_comp, to_comp):
-            if fr_comp not in self.meta:
-                raise ValueError('{} does not exist.'.format(fr_comp))
-
-            if fr_comp == t_comp:
-                continue
-
-            if self.meta[t_comp]:
-                warnings.warn("Meta of component {} is not empty and".format(t_comp) + \
-                              " will be replaced by the meta from component {}.".format(fr_comp),
-                              UserWarning)
-            self.meta[t_comp] = self.meta[fr_comp].copy()
-        return self
-
-    def items_viewer(self, src, scroll_step=1, **kwargs):
-        """Scroll and view batch items. Emaple of use:
-        ```
-        %matplotlib notebook
-
-        fig, tracker = batch.items_viewer('raw', vmin=-cv, vmax=cv, cmap='gray')
-        fig.canvas.mpl_connect('scroll_event', tracker.onscroll)
-        plt.show()
-        ```
-
-        Parameters
-        ----------
-        src : str
-            The batch component with data to show.
-        scroll_step : int, default: 1
-            Number of batch items scrolled at one time.
-        kwargs: dict
-            Additional keyword arguments for plt.
-
-        Returns
-        -------
-        fig, tracker
-        """
-        fig, ax = plt.subplots(1, 1)
-        tracker = IndexTracker(ax, getattr(self, src), self.indices,
-                               scroll_step=scroll_step, **kwargs)
-        return fig, tracker
-
-    #-------------------------------------------------------------------------#
-    #                              Load and Dump                              #
-    #-------------------------------------------------------------------------#
-
-    @action
-    def load(self, src=None, fmt=None, components=None, **kwargs):
-        """Load data into components.
-
-        Parameters
-        ----------
-        src : misc, optional
-            Source to load components from.
-        fmt : str, optional
-            Source format.
-        components : str or array-like, optional
-            Components to load.
-        **kwargs: dict
-            Any kwargs to be passed to load method.
-
-        Returns
-        -------
-        batch : SeismicBatch
-            Batch with loaded components.
-        """
-        if fmt.lower() in ['sgy', 'segy']:
-            return self._load_segy(src=components, dst=components, **kwargs)
-        if fmt == 'picks':
-            return self._load_from_index(src=PICKS_FILE_HEADER, dst=components)
-        if fmt == 'index':
-            return self._load_from_index(src=src, dst=components)
-        return super().load(src=src, fmt=fmt, components=components, **kwargs)
-
-    @apply_to_each_component
-    def _load_segy(self, src, dst, tslice=None):
-        """Load data from segy files.
-
-        Parameters
-        ----------
-        src : str, array-like
-            Component to load.
-        dst : str, array-like
-            The batch component to put loaded data in.
-        tslice: slice, optional
-            Load a trace subset given by slice.
-
-        Returns
-        -------
-        batch : SeismicBatch
-            Batch with loaded components.
-        """
-        segy_index = SegyFilesIndex(self.index, name=src)
-        sdf = segy_index.get_df()
-        sdf['order'] = np.arange(len(sdf))
-        order = self.index.get_df().merge(sdf)['order']
-
-        batch = type(self)(segy_index)._load_from_segy_file(src=src, dst=dst, tslice=tslice) # pylint: disable=protected-access
-        all_traces = np.concatenate(getattr(batch, dst))[order]
-        self.meta[dst] = batch.meta[dst]
-
-        if self.index.name is None:
-            res = np.array(list(np.expand_dims(all_traces, 1)) + [None])[:-1]
-        else:
-            lens = self.index.tracecounts
-            res = np.array(np.split(all_traces, np.cumsum(lens)[:-1]) + [None])[:-1]
-
-        self.add_components(dst, init=res)
-        return self
-
-    @inbatch_parallel(init="_init_component", target="threads")
-    def _load_from_segy_file(self, index, *args, src, dst, tslice=None):
-        """Load from a single segy file."""
-        _ = src, args
-        pos = self.get_pos(None, "indices", index)
-        path = index
-        trace_seq = self.index.get_df([index])[(INDEX_UID, src)]
-        if tslice is None:
-            tslice = slice(None)
-
-        # Infering cube geometry may be time consuming for some `segy` files.
-        # Set `ignore_geometry = True` to skip this stage when opening `segy` file.
-        with segyio.open(path, strict=False, ignore_geometry=True) as segyfile:
-            traces = np.atleast_2d([segyfile.trace[i - 1][tslice] for i in
-                                    np.atleast_1d(trace_seq).astype(int)])
-            samples = segyfile.samples[tslice]
-            interval = segyfile.bin[segyio.BinField.Interval]
-
-        getattr(self, dst)[pos] = traces
-        if index == self.indices[0]:
-            self.meta[dst]['samples'] = samples
-            self.meta[dst]['interval'] = interval
-            self.meta[dst]['sorting'] = None
-        return self
-
-    @apply_to_each_component
-    def _load_from_index(self, src, dst):
-        """Load picking from dataframe column."""
-        idf = self.index.get_df(reset=False)
-        ind = np.cumsum(self.index.tracecounts)[:-1]
-        dst_data = np.split(idf[src].values, ind)
-        self.add_components(dst, init=np.array(dst_data + [None])[:-1])
-        self.meta.update({dst:dict(sorting=None)})
-        return self
-
-    @action
-    def dump(self, src, fmt, path, **kwargs):
-        """Export data to file.
-
-        Parameters
-        ----------
-        src : str
-            Batch component to dump data from.
-        fmt : str
-            Output data format.
-
-        Returns
-        -------
-        batch : SeismicBatch
-            Unchanged batch.
-        """
-        if fmt.lower() in ['sgy', 'segy']:
-            return self._dump_segy(src, path, **kwargs)
-        if fmt == 'picks':
-            return self._dump_picking(src, path, **kwargs)
-        if fmt == 'geom':
-            return self._dump_geometry_flags(src, path, **kwargs)
-        raise NotImplementedError('Unknown format.')
-
-    def _dump_segy(self, src, path, split=True):
-        """Dump data to segy files.
-
-        Parameters
-        ----------
-        path : str
-            Path for output files.
-        src : str
-            Batch component to dump data from.
-        split : bool
-            Whether to dump batch items into separate files.
-
-        Returns
-        -------
-        batch : SeismicBatch
-            Unchanged batch.
-        """
-        if split:
-            return self._dump_split_segy(src, path)
-
-        return self._dump_single_segy(src, path)
-
-    @inbatch_parallel(init="indices", target="threads")
-    def _dump_split_segy(self, index, src, path):
-        """Dump data to segy files."""
-        pos = self.get_pos(None, src, index)
-        data = np.atleast_2d(getattr(self, src)[pos])
-
-        path = os.path.join(path, str(index) + '.sgy')
-
-        df = self.index.get_df([index], reset=False)
-        sort_by = self.meta[src]['sorting']
-        if sort_by is not None:
-            df = df.sort_values(by=sort_by)
-
-        df.reset_index(drop=self.index.name is None, inplace=True)
-        headers = list(set(df.columns.levels[0]) - set(FILE_DEPENDEND_COLUMNS))
-        segy_headers = [h for h in headers if hasattr(segyio.TraceField, h)]
-        df = df[segy_headers]
-        df.columns = df.columns.droplevel(1)
-
-        write_segy_file(data, df, self.meta[src]['samples'], path)
-        return self
-
-    def _dump_single_segy(self, src, path):
-        """Dump data to segy file."""
-        data = np.vstack(getattr(self, src))
-
-        df = self.index.get_df(reset=False)
-        sort_by = self.meta[src]['sorting']
-        if sort_by is not None:
-            df = df.sort_values(by=sort_by)
-
-        df = df.loc[self.indices]
-        df.reset_index(drop=self.index.name is None, inplace=True)
-        headers = list(set(df.columns.levels[0]) - set(FILE_DEPENDEND_COLUMNS))
-        segy_headers = [h for h in headers if hasattr(segyio.TraceField, h)]
-        df = df[segy_headers]
-        df.columns = df.columns.droplevel(1)
-
-        write_segy_file(data, df, self.meta[src]['samples'], path)
-        return self
-
-    @action
-    def _dump_picking(self, src, path, src_traces, input_units='samples', columns=('FieldRecord', 'TraceNumber')):
-        """Dump picking to file.
-
-        Parameters
-        ----------
-        src : str
-            Source to get picking from.
-        path : str
-            Output file path.
-        src_traces : str
-            Batch component with corresponding traces.
-        input_units : str
-            Units in which picking is stored in src. Must be one of the 'samples' or 'milliseconds'.
-            In case 'milliseconds' dumped as is. Otherwise converted to milliseconds first.
-        columns: array_like
-            Columns to include in the output file.
-            In case `PICKS_FILE_HEADER` not included it will be added automatically.
-
-        Returns
-        -------
-        batch : SeismicBatch
-            Batch unchanged.
-        """
-        if not isinstance(self.index, TraceIndex):
-            raise ValueError('Picking dump works with TraceIndex only')
-        data = getattr(self, src)
-        if input_units == 'samples':
-            data = data.astype(int)
-            data = self.meta[src_traces]['samples'][data]
-
-        df = self.index.get_df()[list(columns)]
-        df.columns = df.columns.droplevel(1)
-
-        df[PICKS_FILE_HEADER] = data
-
-        if not os.path.isfile(path):
-            df.to_csv(path, index=False, header=True, mode='a')
-        else:
-            df.to_csv(path, index=False, header=None, mode='a')
-        return self
-
-    @action
-    def _dump_geometry_flags(self, src, path, columns=('FieldRecord',)):
-        """Dump results of check for geometry assignment correctness to file.
-
-        Parameters
-        ----------
-        src : str
-            Source to get flags from.
-        path : str
-            Output file path.
-        columns: array_like
-            Columns to include in the output file.
-            In case `CORRECT_GEOM` not included it will be added automatically.
-
-        Returns
-        -------
-        batch : SeismicBatch
-            Batch unchanged.
-        """
-        if not isinstance(self.index, FieldIndex):
-            raise ValueError('Geometry check dump works with FieldIndex only')
-        data = getattr(self, src)
-
-        df = self.index.get_df(reset=True)[list(columns)].drop_duplicates()
-        df.columns = df.columns.droplevel(1)
-
-        df[GEOM_CHECK_HEADER] = data
-
-        if not os.path.isfile(path):
-            df.to_csv(path, index=False, header=True, mode='a')
-        else:
-            df.to_csv(path, index=False, header=None, mode='a')
-        return self
-
-    #-------------------------------------------------------------------------#
-    #                           Data Process Actions                          #
-    #-------------------------------------------------------------------------#
-
-    #-------------------------------------------------------------------------#
-    #                          DPA. Cropping Actions                          #
-    #-------------------------------------------------------------------------#
-
-    @action
-    @inbatch_parallel(init='_init_component')
-    @apply_to_each_component
-    def make_grid_for_crops(self, index, src, dst, shape, drop_last=True):
-        """ Generate coordinates for crops that cover all seismogram
-
-        Parameters
-        ----------
-        src : str
-            component from which the crops will be cropped
-        dst : str
-            component to store crops coordinates
-        shape : tuple of ints
-            crop shape
-        drop_last: bool
-            If True, drop border crops if they are incomplete
-        """
-
-        if isinstance(self.index, SegyFilesIndex):
-            raise NotImplementedError("Index can't be SegyFilesIndex")
-
-        pos = self.get_pos(None, None, index)
-        field = getattr(self, src)[pos]
-
-        len_x, len_y = field.shape
-        x, y = shape
-
-        coords_x = np.arange(0, len_x, x)
-        if len_x % x != 0 and drop_last:
-            coords_x = coords_x[:-1]
-
-        coords_y = np.arange(0, len_y, y)
-        if len_y % y != 0 and drop_last:
-            coords_y = coords_y[:-1]
-
-        getattr(self, dst)[pos] = list(product(coords_x, coords_y))
-        return self
-
-    @action
-    @apply_to_each_component
-    def crop(self, src, coords, shape, dst=None, pad_zeros=False):
-        """ Crop from seismograms by given coordinates.
-
-        Parameters
-        ----------
-        src : str, array-like
-            The batch components to get the data from.
-        dst : str, array-like
-            The batch components to put the result in.
-        coords: list, NamedExpression
-            The list with tuples (x,y) of top-left coordinates for each crop.
-                - if `coords` is the list then crops from the same coords for each item in the batch.
-                - if `coords` is an `R` NamedExpression it should return values in [0, 1) with shape
-                  (num_crops, 2). Same coords will be sampled for each item in the batch.
-                - if `coords` is the list of lists wrapped in `P` NamedExpression and len(coords) equals
-                  to batch size, then crops from individual coords for each item in the batch.
-                - if `coords` is `P(R(..))` NamedExpression, `R` should return values in [0, 1) with shape
-                  (num_crops, 2) and different coords will be sampled for each batch item.
-        shape: tuple of ints
-            Crop shape.
-        pad_zeros: bool
-            Wether to zero-pad incomplete crops. Valid only for absolute coordinates
-
-        Returns
-        -------
-            : SeismicBatch
-            Batch with crops. `dst` components are now arrays (of size batch items) of arrays (number of crops)
-            of arrays (crop shape).
-
-        Raises
-        ------
-        ValueError : if shape is larger than seismogram in any dimension.
-        ValueError : if coord + shape is larger than seismogram in any dimension.
-
-        Notes
-        -----
-        1. Works properly only with FieldIndex.
-        2. `R` samples a relative position of top-left coordinate in a feasible region of seismogram.
-
-        Examples
-        --------
-
-        ::
-
-            crop(src=['raw', 'mask], dst=['raw_crop', 'mask_crop], coords=[[0, 0], [1, 1]], shape=(100, 256))
-            crop(src=['raw', 'mask], dst=['raw_crop', 'mask_crop], shape=(100, 256),
-                coords=P([[[0, 0]], [[0, 0], [2, 2]]])).next_batch(2)
-            crop(src=['raw', 'mask], dst=['raw_crop', 'mask_crop], shape=(100, 256),
-                coords=P(R('uniform', size=(N_RANDOM_CROPS, 2)))).next_batch(2)
-        """
-        if isinstance(self.index, SegyFilesIndex):
-            raise NotImplementedError("Index can't be SegyFilesIndex")
-
-        self._init_component(dst=dst)
-        self.meta[dst]['crop_coords'] = {}
-        self.meta[dst]['crops_source'] = src
-
-        self.__crop(src, coords, shape, pad_zeros, dst)
-        return self
-
-    @inbatch_parallel(init='indices')
-    def __crop(self, index, src, coords, shape, pad_zeros, dst=None):
-        """ Generate crops from an array with seismic data
-        see :meth:`~SeismicBatch.crop` for full description
-        """
-        pos = self.get_pos(None, src, index)
-        arr = getattr(self, src)[pos]
-
-        if all(((0 <= x < 1) and (0 <= y < 1)) for x, y in coords):
-            feasible_region = np.array(arr.shape) - shape
-            xy = (feasible_region * coords).astype(int)
-            if np.any(xy < 0):
-                raise ValueError("`shape` is larger than one of seismogram's dimensions")
-        else:
-            xy = np.array(coords)
-
-        res = np.empty((len(xy), *shape))
-        for i, (x, y) in enumerate(xy):
-            if pad_zeros:
-                crop = np.zeros(shape)
-
-                x1 = min(x + shape[0], arr.shape[0])
-                y1 = min(y + shape[1], arr.shape[1])
-
-                crop[:x1-x, :y1-y] = arr[x:x1, y:y1]
-                res[i] = crop
-
-            else:
-                if (x + shape[0] > arr.shape[0]) or (y + shape[1] > arr.shape[1]):
-                    raise ValueError('Coordinates', (x, y), 'exceed feasible region of seismogram with shape',
-                                     arr.shape, ', with crop shape', shape, 'but pad_zeros is False')
-                res[i] = arr[x:x+shape[0], y:y+shape[1]]
-
-        getattr(self, dst)[pos] = res
-
-        self.meta[dst]['crop_coords'][index] = xy
-
-    @action
-    @inbatch_parallel(init='_init_component')
-    @apply_to_each_component
-    def assemble_crops(self, index, src, dst, fill_value=0.0):
-        """
-        Assembles crops from `src` into a single seismogram
-
-        Parameters
-        ----------
-        src : str
-            component with crops
-        dst : str
-            component to put the result to.
-        fill_value : float
-            the area that is not covered with crops is filled with this value
-        """
-
-        if isinstance(self.index, SegyFilesIndex):
-            raise NotImplementedError("Index can't be SegyFilesIndex")
-
-        if 'crop_coords' not in self.meta[src]:
-            raise ValueError("{} component doesn't contain crops!".format(src))
-
-        pos = self.get_pos(None, None, index)
-        crops = getattr(self, src)[pos]
-        coords = self.meta[src]['crop_coords'][index]
-
-        res_x = self.index.tracecounts[pos]
-        res_y = len(self.meta[self.meta[src]['crops_source']]['samples'])
-
-        res = np.full((res_x, res_y), fill_value, dtype=float)
-        crop_counts = np.zeros((res_x, res_y))
-
-        for crop_coords, crop in zip(coords, crops):
-            x, y = crop_coords
-            len_x, len_y = crop.shape
-
-            x1 = min(x+len_x, res_x)
-            y1 = min(y+len_y, res_y)
-
-            res[x:x1, y:y1] = crop[:x1-x, :y1-y]
-            crop_counts[x:x1, y:y1] += 1
-
-        crop_counts[crop_counts == 0] = 1
-
-        getattr(self, dst)[pos] = res / crop_counts
-        return self
-
-    #-------------------------------------------------------------------------#
-    #                          DPA. Normalize actions                         #
-    #-------------------------------------------------------------------------#
-
-    @action
-    def standardize(self, src, dst):
-        """Standardize traces to zero mean and unit variance.
-
-        Parameters
-        ----------
-        src : str
-            The batch components to get the data from.
-        dst : str
-            The batch components to put the result in.
-
-        Returns
-        -------
-        batch : SeismicBatch
-            Batch with the standardized traces.
-
-        Note
-        ----
-        This action copies all meta from `src` component to `dst` component.
-        """
-        data = np.concatenate(getattr(self, src))
-        std_data = (data - np.mean(data, axis=1, keepdims=True)) / (np.std(data, axis=1, keepdims=True) + 10 ** -6)
-
-        traces_in_item = [len(i) for i in getattr(self, src)]
-        ind = np.cumsum(traces_in_item)[:-1]
-
-        dst_data = np.split(std_data, ind)
-        setattr(self, dst, np.array(dst_data + [None])[:-1]) # array implicitly converted to object dtype
-        self.copy_meta(src, dst)
-        return self
-
-    @action
-    @inbatch_parallel(init='_init_component')
-    @apply_to_each_component
-    def equalize(self, index, src, dst, params, survey_id_col=None, upscale=False):
-        """ Equalize amplitudes of different seismic surveys in dataset.
-
-        This method performs quantile normalization by shifting and
-        scaling data in each batch item so that 95% of absolute values
-        seismic surveys that item belongs to lie between 0 and 1.
-
-        `params` argument should contain a dictionary in a following form:
-
-        {survey_name: 95th_perc, ...},
-
-        where `95_perc` is an estimate for 95th percentile of absolute
-        values for seismic survey with `survey_name`.
-
-        One way to obtain such a dictionary is to use
-        `SeismicDataset.find_equalization_params' method, which calculates
-        esimated and saves them to `SeismicDataset`'s attribute. This method
-        can be used from pipeline.
-
-        Other way is to provide user-defined dictionary for `params` argument.
-
-        Parameters
-        ----------
-        src : str
-            The batch components to get the data from.
-        dst : str
-            The batch components to put the result in.
-        params : dict or NamedExpr
-            Containter with parameters for equalization.
-        survey_id_col : str, optional
-            Column in index that indicate names of seismic
-            surveys from different seasons.
-            Optional if `params` is a result of `SeismicDataset`'s
-            method `find_equalization_params`.
-        upscale : bool, optional
-            weather to upscale batch items to its origin scale
-
-        Returns
-        -------
-            : SeismicBatch
-            Batch of shot gathers with equalized data.
-
-        Raises
-        ------
-        ValueError : If gather with same id is contained in more
-                     than one survey.
-
-        Note
-        ----
-        1. If `params` dict is user-defined, `survey_id_col` should be
-        provided excplicitly either as argument, or as `params` dict key-value
-        pair.
-        2. This action copies all meta from `src` component to `dst` component.
-        """
-        pos = self.get_pos(None, src, index)
-        field = getattr(self, src)[pos]
-
-        if survey_id_col is None:
-            survey_id_col = params['survey_id_col']
-
-        surveys_by_fieldrecord = np.unique(self.index.get_df(index=index, reset=False)[survey_id_col])
-        check_unique_fieldrecord_across_surveys(surveys_by_fieldrecord, index)
-        survey = surveys_by_fieldrecord[0]
-
-        p_95 = params[survey]
-
-        # shifting and scaling data so that 5th and 95th percentiles are -1 and 1 respectively
-        equalized_field = (field / p_95) if not upscale else (field * p_95)
-
-        getattr(self, dst)[pos] = equalized_field
-        self.copy_meta(src, dst)
-        return self
 
     #-------------------------------------------------------------------------#
     #                                DPA. Misc                                #
