--- conflicted
+++ resolved
@@ -125,19 +125,9 @@
     ValueError
         If `samples` is not increasing.
     """
-<<<<<<< HEAD
     if np.any(np.diff(samples) < 0):
         raise ValueError('The `samples` array must be non-decreasing.')
     return _times_to_indices(times=times, samples=samples, round=round)
-=======
-    for i in range(len(samples) - 1):
-        if samples[i+1] <= samples[i]:
-            raise ValueError('The `samples` array must be increasing.')
-    left_slope = 1 / (samples[1] - samples[0])
-    right_slope = 1 / (samples[-1] - samples[-2])
-    float_position = interpolate(times, samples, np.arange(len(samples), dtype=np.float32), left_slope, right_slope)
-    return np.rint(float_position) if round else float_position
->>>>>>> f027d52e
 
 
 class Coordinates:
