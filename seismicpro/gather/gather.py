--- conflicted
+++ resolved
@@ -18,13 +18,8 @@
 
 from .cropped_gather import CroppedGather
 from .plot_corrections import NMOCorrectionPlot, LMOCorrectionPlot
-<<<<<<< HEAD
 from .utils import correction, normalization, gain, stats
-from .utils import convert_times_to_mask, convert_mask_to_pick, times_to_indices, mute_gather, make_origins
-=======
-from .utils import correction, normalization, gain
 from .utils import convert_times_to_mask, convert_mask_to_pick, mute_gather, make_origins
->>>>>>> 655d41fb
 from ..utils import (to_list, get_coords_cols, get_first_defined, set_ticks, format_subplot_yticklabels,
                      set_text_formatting, add_colorbar, piecewise_polynomial, Coordinates)
 from ..containers import TraceContainer, SamplesContainer
@@ -789,22 +784,12 @@
         --------
         Calculate vertical velocity spectrum with default parameters: velocities evenly spaced around default stacking
         velocity, 50 ms temporal window size, semblance coherency measure and no muting of hodograph stretching:
-<<<<<<< HEAD
-        >>> velocity_spectrum = gather.calculate_vertical_velocity_spectrum()
-
-        Calculate vertical velocity spectrum for 200 velocities from 2000 to 6000 m/s, temporal window size of 128 ms,
-        crosscorrelation coherency measure and muting stretching effects greater than 0.65:
-        >>> velocity_spectrum = gather.calculate_vertical_velocity_spectrum(
-                                                                velocities=np.linspace(2000, 6000, 200),
-                                                                window_size=128, mode='CC', max_stretch_factor=0.65)
-=======
         >>> spectrum = gather.calculate_vertical_velocity_spectrum()
 
         Calculate vertical velocity spectrum for 200 velocities from 2000 to 6000 m/s, temporal window size of 128 ms,
         crosscorrelation coherency measure and muting of stretching effects greater than 65%:
         >>> spectrum = gather.calculate_vertical_velocity_spectrum(velocities=np.linspace(2000, 6000, 200), mode='CC',
                                                                    window_size=128, max_stretch_factor=0.65)
->>>>>>> 655d41fb
 
         Parameters
         ----------
@@ -838,12 +823,6 @@
                 `crosscorrelation` or `CC`,
                 `energy_normalized_crosscorrelation` or `ENCC`.
         max_stretch_factor : float, defaults to np.inf
-<<<<<<< HEAD
-            Max allowable factor for the muter that attenuates the effect of waveform stretching after nmo correction.
-            This mute is applied after nmo correction for each provided velocity and before coherency calculation.
-            The lower the value, the stronger the mute. In case np.inf(default) no mute is applied.
-            Reasonably good value is 0.65
-=======
             Maximum allowable factor for the muter that attenuates the effect of waveform stretching after NMO
             correction. This mute is applied after NMO correction for each provided velocity and before coherency
             calculation. The lower the value, the stronger the mute. In case np.inf (default) no mute is applied.
@@ -851,7 +830,6 @@
         interpolate: bool, optional, defaults to True
             Whether to perform linear interpolation to retrieve amplitudes along hodographs. If `False`, an amplitude
             at the nearest time sample is used.
->>>>>>> 655d41fb
 
         Returns
         -------
@@ -883,17 +861,6 @@
         Parameters
         ----------
         stacking_velocity : StackingVelocity or StackingVelocityField or str
-<<<<<<< HEAD
-            Stacking velocity around which residual velocity spectrum is calculated.
-            `StackingVelocity` instance is used directly. If `StackingVelocityField` instance is passed,
-            a `StackingVelocity` corresponding to gather coordinates is fetched from it.
-            May be `str` if called in a pipeline: in this case it defines a component with stacking velocities to use.
-        n_velocities : int, optional, defaults to 140
-            The number of velocities to compute residual velocity spectrum for.
-        relative_margin : float, optional, defaults to 0.2
-            Relative velocity margin, that determines the velocity range for residual spectrum calculation
-            for each time `t` as `stacking_velocity(t)` * (1 +- `relative_margin`).
-=======
             Stacking velocity around which residual velocity spectrum is calculated. `StackingVelocity` instance is
             used directly. If `StackingVelocityField` instance is passed, a `StackingVelocity` corresponding to gather
             coordinates is fetched from it. May be `str` if called in a pipeline: in this case it defines a component
@@ -904,7 +871,6 @@
         velocity_step : float, optional, defaults to 25
             A step between two adjacent velocities for which residual velocity spectrum is calculated. Measured in
             meters/seconds.
->>>>>>> 655d41fb
         window_size : int, optional, defaults to 50
             Temporal window size used for velocity spectrum calculation. The higher the `window_size` is, the smoother
             the resulting velocity spectrum will be but to the detriment of small details. Measured in milliseconds.
@@ -917,12 +883,6 @@
                 `crosscorrelation` or `CC`,
                 `energy_normalized_crosscorrelation` or `ENCC`.
         max_stretch_factor : float, defaults to np.inf
-<<<<<<< HEAD
-            Max allowable factor for the muter that attenuates the effect of waveform stretching after nmo correction.
-            This mute is applied after nmo correction for each provided velocity and before coherency calculation.
-            The lower the value, the stronger the mute. In case np.inf(default) no mute is applied.
-            Reasonably good value is 0.65
-=======
             Maximum allowable factor for the muter that attenuates the effect of waveform stretching after NMO
             correction. This mute is applied after NMO correction for each provided velocity and before coherency
             calculation. The lower the value, the stronger the mute. In case np.inf (default) no mute is applied.
@@ -930,7 +890,6 @@
         interpolate: bool, optional, defaults to True
             Whether to perform linear interpolation to retrieve amplitudes along hodographs. If `False`, an amplitude
             at the nearest time sample is used.
->>>>>>> 655d41fb
 
         Returns
         -------
@@ -1011,16 +970,6 @@
         stacking_velocity : int, float, StackingVelocity, StackingVelocityField or str
             Stacking velocities to perform NMO correction with. `StackingVelocity` instance is used directly. If
             `StackingVelocityField` instance is passed, a `StackingVelocity` corresponding to gather coordinates is
-<<<<<<< HEAD
-            fetched from it. If `int` or `float` then constant-velocity correction is performed.
-            May be `str` if called in a pipeline: in this case it defines a component with stacking velocities to use.
-        mute_crossover: bool, optional, defaults to False
-            Whether to mute areas where the time reversal occurred after nmo corrections.
-        max_stretch_factor : float, defaults to np.inf
-            Max allowable factor for the muter that attenuates the effect of waveform stretching after nmo correction.
-            The lower the value, the stronger the mute. In case np.inf(default) no mute is applied.
-            Reasonably good value is 0.65
-=======
             fetched from it. If `int` or `float` then constant-velocity correction is performed. May be `str` if called
             in a pipeline: in this case it defines a component with stacking velocities to use.
         max_stretch_factor : float, optional, defaults to np.inf
@@ -1030,7 +979,6 @@
         interpolate: bool, optional, defaults to True
             Whether to perform linear interpolation to retrieve amplitudes along hodographs. If `False`, an amplitude
             at the nearest time sample is used.
->>>>>>> 655d41fb
         fill_value : float, optional, defaults to np.nan
             Fill value to use if hodograph time is outside the gather bounds.
 
@@ -1119,17 +1067,10 @@
         ----------
         amplify_factor : float in range [0, 1], optional, defaults to 0
             Amplifying factor which affects the normalization of the sum of hodographs amplitudes.
-<<<<<<< HEAD
-            The amplitudes sum is multiplied by amplify_factor/sqrt(N) + (1 - amplify_factor)/N,
-            where N is the number of live(non muted) amplitudes. Acts as the coherency amplifier for long hodographs.
-            Note that in case amplify_factor=0 (default), sum of trace amplitudes is simply divided by N,
-            so that stack amplitude is the average of ensemble amplitudes. Must be in [0, 1] range.
-=======
             The amplitudes sum is multiplied by amplify_factor/sqrt(N) + (1 - amplify_factor)/N, where N is the number
             of live (non muted) amplitudes. Acts as the coherency amplifier for long hodographs. Note that in case
             amplify_factor=0 (default), sum of trace amplitudes is simply divided by N, so that stack amplitude is the
             average of ensemble amplitudes. Must be in [0, 1] range.
->>>>>>> 655d41fb
 
         Returns
         -------
