--- conflicted
+++ resolved
@@ -269,11 +269,7 @@
     # Target set to `for` to avoid race condition when the same trace appears in two gathers (ex. supergathers)
     @batch_method(target='for', use_lock=True)
     def store_headers_to_survey(self, columns):
-<<<<<<< HEAD
-        """Save given headers from `self` to `self.survey`.
-=======
         """Save given headers from the gather to its survey.
->>>>>>> 33bf58e3
 
         Notes
         -----
@@ -282,11 +278,7 @@
         Parameters
         ----------
         columns : str or list of str
-<<<<<<< HEAD
-            Column names in `self.headers` that will be added to `self.survey` headers.
-=======
             Column names from `self.headers` that will be stored to `self.survey` headers.
->>>>>>> 33bf58e3
 
         Returns
         -------
@@ -294,27 +286,15 @@
             Gather unchanged.
         """
         columns = to_list(columns)
-<<<<<<< HEAD
-        _ = self[columns] # Make sure that columns are in headers
-=======
->>>>>>> 33bf58e3
 
         headers = self.survey.headers
         pos = self[HDR_TRACE_POS]
         for column in columns:
-<<<<<<< HEAD
-            if column not in headers:
-                headers[column] = np.nan
-
-            column_data = self[column]
-            if np.issubdtype(headers[column].dtype, np.integer) and np.issubdtype(column_data.dtype, np.floating):
-=======
             column_data = self[column] # Here we also check that column is in self.headers
             if column not in headers:
                 headers[column] = np.nan
 
             if not np.can_cast(column_data, headers.dtypes[column]):
->>>>>>> 33bf58e3
                 headers[column] = headers[column].astype(column_data.dtype)
 
             # FIXME: Workaround for a pandas bug https://github.com/pandas-dev/pandas/issues/48998
