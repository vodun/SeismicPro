"""Implements Gather class that represents a group of seismic traces that share some common acquisition parameter"""

import os
import math
import warnings
from itertools import cycle
from textwrap import dedent

import cv2
import scipy
import segyio
import numpy as np
from scipy.signal import firwin
from matplotlib.path import Path
from matplotlib.patches import Polygon, PathPatch
from matplotlib.colors import ListedColormap
from mpl_toolkits.axes_grid1 import make_axes_locatable

from .cropped_gather import CroppedGather
from .plot_corrections import NMOCorrectionPlot, LMOCorrectionPlot
from .utils import correction, normalization, gain
from .utils import convert_times_to_mask, convert_mask_to_pick, mute_gather, make_origins
from ..utils import (to_list, get_coords_cols, get_first_defined, set_ticks, format_subplot_yticklabels,
                     set_text_formatting, add_colorbar, piecewise_polynomial, Coordinates)
from ..containers import TraceContainer, SamplesContainer
from ..muter import Muter, MuterField
from ..velocity_spectrum import VerticalVelocitySpectrum, ResidualVelocitySpectrum
from ..stacking_velocity import StackingVelocity, StackingVelocityField
from ..refractor_velocity import RefractorVelocity, RefractorVelocityField
from ..decorators import batch_method, plotter
from ..const import HDR_FIRST_BREAK, HDR_TRACE_POS, DEFAULT_STACKING_VELOCITY
from ..velocity_spectrum.utils.coherency_funcs import stacked_amplitude


class Gather(TraceContainer, SamplesContainer):
    """A class representing a single seismic gather.

    A gather is a collection of seismic traces that share some common acquisition parameter (usually common values of
    trace headers used as an index in their survey). Unlike `Survey`, `Gather` instances store loaded seismic traces
    along with the corresponding subset of the parent survey trace headers.

    `Gather` instance is generally created by calling one of the following methods of a `Survey`, `SeismicIndex` or
    `SeismicDataset`:
    1. `sample_gather` - to get a randomly selected gather,
    2. `get_gather` - to get a particular gather by its index value.

    Most of the methods change gather data inplace, thus `Gather.copy` may come in handy to keep the original gather
    intact.

    Examples
    --------
    Load a randomly selected common source gather, sort it by offset and plot:
    >>> survey = Survey(path, header_index="FieldRecord", header_cols=["TraceNumber", "offset"], name="survey")
    >>> gather = survey.sample_gather().sort(by="offset")
    >>> gather.plot()

    Parameters
    ----------
    headers : pd.DataFrame
        Headers of gather traces. Must be a subset of parent survey trace headers.
    data : 2d np.ndarray
        Trace data of the gather with (n_traces, n_samples) layout.
    sample_interval : float
        Sample interval of seismic traces. Measured in milliseconds.
    survey : Survey
        A survey that generated the gather.
    delay : float, optional, defaults to 0
        Delay recording time of seismic traces. Measured in milliseconds.

    Attributes
    ----------
    headers : pd.DataFrame
        Headers of gather traces.
    data : 2d np.ndarray
        Trace data of the gather with (n_traces, n_samples) layout.
    samples : 1d np.ndarray of floats
        Recording time for each trace value. Measured in milliseconds.
    sample_interval : float
        Sample interval of seismic traces. Measured in milliseconds.
    delay : float
        Delay recording time of seismic traces. Measured in milliseconds.
    survey : Survey
        A survey that generated the gather.
    sort_by : None or str or list of str
        Headers that were used for gather sorting. If `None`, no sorting was performed.
    """
    def __init__(self, headers, data, sample_interval, survey, delay=0):
        if sample_interval <= 0:
            raise ValueError("Sample interval must be positive")
        if delay < 0:
            raise ValueError("Delay must be non-negative")
        self.headers = headers
        self.data = data
        self.samples = self.create_samples(data.shape[1], sample_interval, delay)
        self.sample_interval = sample_interval
        self.delay = delay
        self.survey = survey
        self.sort_by = None

    @property
    def index(self):
        """int or tuple of int or None: Common value of `Survey`'s `header_index` that define traces of the gather.
        `None` if the gather is combined.
        """
        indices = self.headers.index.drop_duplicates()
        if len(indices) != 1:
            return None
        return indices[0]

    @property
    def offsets(self):
        """1d np.ndarray of floats: The distance between source and receiver for each trace. Measured in meters."""
        return self["offset"]

    @property
    def shape(self):
        """tuple with 2 elements: The number of traces in the gather and trace length in samples."""
        return self.data.shape

    @property
    def coords(self):
        """Coordinates or None: Spatial coordinates of the gather. Headers to extract coordinates from are determined
        automatically by the `indexed_by` attribute of the gather. `None` if the gather is indexed by unsupported
        headers or required coords headers were not loaded or coordinates are non-unique for traces of the gather."""
        try:  # Possibly unknown coordinates for indexed_by, required coords headers may be not loaded
            coords_cols = get_coords_cols(self.indexed_by, self.survey.source_id_cols, self.survey.receiver_id_cols)
            coords = self[coords_cols]
        except KeyError:
            return None
        if (coords != coords[0]).any():  # Non-unique coordinates
            return None
        return Coordinates(coords[0], names=coords_cols)

    def __getitem__(self, key):
        """Either select values of gather headers by their names or create a new `Gather` with specified traces and
        samples depending on the key type.

        Notes
        -----
        1. Only basic indexing and slicing is supported along the time axis in order to preserve constant sample rate.
        2. If the traces are no longer sorted after `__getitem__`, `sort_by` attribute of the resulting `Gather` is set
           to `None`.
        3. If headers selection is performed, the returned array will be 1d if a single header is selected and 2d
           otherwise.

        Parameters
        ----------
        key : str, list of str, int, list, tuple, slice
            If str or list of str, gather headers to get as an `np.ndarray`. The returned array is 1d if a single
            header is selected and 2d otherwise.
            Otherwise, indices of traces and samples to get. In this case, `__getitem__` behavior almost coincides with
            that of `np.ndarray`, except that only basic indexing and slicing is supported along the time axis in order
            to preserve constant sample rate.

        Returns
        -------
        result : np.ndarray or Gather
            Values of gather headers or a gather with the specified subset of traces and samples.

        Raises
        ------
        ValueError
            If the resulting gather is empty or the number of data dimensions has changed.
        """
        # If key is str or array of str, treat it as names of headers columns
        if all(isinstance(item, str) for item in to_list(key)):
            return super().__getitem__(key)
    
        # Split key into indexers of traces and samples
        key = (key,) if not isinstance(key, tuple) else key
        key = key + (slice(None),) if len(key) == 1 else key
<<<<<<< HEAD

        if len(key) != 2:# or None in key:
=======
        if len(key) != 2 or any(indexer is None for indexer in key):
>>>>>>> 50a80db0
            raise KeyError("Data ndim must not change")
        traces_indexer, samples_indexer = key

        def int_to_slice(ix, size):
            """Convert an integer index to a slice to be further used for array indexing, that will return a view and
            preserve the number of array dimensions."""
            if ix < 0:
                ix += size
            if (ix < 0) or (ix > size - 1):
                raise IndexError("gather index out of range")
            return slice(ix, ix + 1)

        # Cast samples indexer to a slice so that possible advanced indexing is performed only along traces axis
        if isinstance(samples_indexer, (int, np.integer)):
            samples_indexer = int_to_slice(samples_indexer, self.n_samples)
        if not isinstance(samples_indexer, slice):
            raise KeyError("Only basic indexing and slicing is supported along the time axis")
        delay_ix, _, samples_step = samples_indexer.indices(self.n_samples)
        if samples_step < 0:
            raise ValueError("Negative step is not allowed for samples slicing")

        # Cast a single trace indexer to a slice
        if isinstance(traces_indexer, (int, np.integer)):
            traces_indexer = int_to_slice(traces_indexer, self.n_traces)

        # Index data and make it C-contiguous since otherwise some numba functions may fail
        data = np.require(self.data[traces_indexer, samples_indexer], requirements="C")
        if data.size == 0:  # e.g. after empty slicing
            raise ValueError("Empty gather after indexation")
        headers = self.headers.iloc[traces_indexer]
        sample_interval = self.sample_interval * samples_step
        gather = Gather(headers, data, sample_interval, delay=self.samples[delay_ix], survey=self.survey)

        # Preserve gather sorting if needed
        if self.sort_by is not None:
            if isinstance(traces_indexer, slice):
                if traces_indexer.step is None or traces_indexer.step > 0:
                    gather.sort_by = self.sort_by
            elif (np.diff(traces_indexer) >= 0).all():
                gather.sort_by = self.sort_by
        return gather

    def __str__(self):
        """Print gather metadata including information about its survey, headers and traces."""
        # Calculate offset range
        offsets = self.headers.get('offset')
        offset_range = f'[{np.min(offsets)} m, {np.max(offsets)} m]' if offsets is not None else "Unknown"

        # Count the number of zero/constant traces
        n_dead_traces = np.isclose(np.max(self.data, axis=1), np.min(self.data, axis=1)).sum()

        try:
            sample_interval_str = f"{self.sample_interval} ms"
            sample_rate_str = f"{self.sample_rate} Hz"
        except ValueError:
            sample_interval_str = "Irregular"
            sample_rate_str = "Irregular"

        msg = f"""
        Parent survey path:          {self.survey.path}
        Parent survey name:          {self.survey.name}

        Number of traces:            {self.n_traces}
        Trace length:                {self.n_samples} samples
        Sample interval:             {sample_interval_str}
        Sample rate:                 {sample_rate_str}
        Times range:                 [{min(self.samples)} ms, {max(self.samples)} ms]
        Offsets range:               {offset_range}

        Indexed by:                  {', '.join(to_list(self.indexed_by))}
        Index value:                 {get_first_defined(self.index, "Combined")}
        Gather coordinates:          {get_first_defined(self.coords, "Unknown")}
        Gather sorting:              {self.sort_by}

        Gather statistics:
        Number of dead traces:       {n_dead_traces}
        mean | std:                  {np.mean(self.data):>10.2f} | {np.std(self.data):<10.2f}
         min | max:                  {np.min(self.data):>10.2f} | {np.max(self.data):<10.2f}
         q01 | q99:                  {self.get_quantile(0.01):>10.2f} | {self.get_quantile(0.99):<10.2f}
        """
        return dedent(msg).strip()

    def info(self):
        """Print gather metadata including information about its survey, headers and traces."""
        print(self)

    @batch_method(target='threads', copy_src=False)
    def copy(self, ignore=None):
        """Perform a deepcopy of all gather attributes except for `survey` and those specified in ignore, which are
        kept unchanged.

        Parameters
        ----------
        ignore : str or array of str, defaults to None
            Attributes that won't be copied.

        Returns
        -------
        copy : Gather
            Copy of the gather.
        """
        ignore = set() if ignore is None else set(to_list(ignore))
        return super().copy(ignore | {"survey"})

    @batch_method(target="for", copy_src=False)
    def get_item(self, *args):
        """A pipeline interface for `self.__getitem__` method."""
        return self[args if len(args) > 1 else args[0]].copy()

    def _post_filter(self, mask):
        """Remove traces from gather data that correspond to filtered headers after `Gather.filter`."""
        self.data = self.data[mask]

    # Target set to `for` to avoid race condition when the same trace appears in two gathers (ex. supergathers)
    @batch_method(target='for', use_lock=True)
    def store_headers_to_survey(self, columns):
        """Save given headers from the gather to its survey.

        Notes
        -----
        The correct result is guaranteed only if the `self.survey` has not been modified after `self` creation.

        Parameters
        ----------
        columns : str or list of str
            Column names from `self.headers` that will be stored to `self.survey` headers.

        Returns
        -------
        self : Gather
            Gather unchanged.
        """
        columns = to_list(columns)

        headers = self.survey.headers
        pos = self[HDR_TRACE_POS]
        for column in columns:
            column_data = self[column] # Here we also check that column is in self.headers
            if column not in headers:
                headers[column] = np.nan

            if not np.can_cast(column_data, headers.dtypes[column]):
                headers[column] = headers[column].astype(column_data.dtype)

            # FIXME: Workaround for a pandas bug https://github.com/pandas-dev/pandas/issues/48998
            # iloc may call unnecessary copy of the whole column before setitem
            headers[column].array[pos] = column_data
        return self

    #------------------------------------------------------------------------#
    #                              Dump methods                              #
    #------------------------------------------------------------------------#

    @batch_method(target='for', force=True)
    def dump(self, path, name=None, retain_parent_segy_headers=True):
        """Save the gather to a `.sgy` file.

        Notes
        -----
        1. All textual and almost all binary headers are copied from the parent SEG-Y file unchanged except for the
           following binary header fields that are inferred by the current gather:
           1) Sample rate, bytes 3217-3218, called `Interval` in `segyio`,
           2) Number of samples per data trace, bytes 3221-3222, called `Samples` in `segyio`,
           3) Extended number of samples per data trace, bytes 3269-3272, called `ExtSamples` in `segyio`.
        2. Bytes 117-118 of trace header (called `TRACE_SAMPLE_INTERVAL` in `segyio`) for each trace is filled with
           sample rate of the current gather.

        Parameters
        ----------
        path : str
            A directory to dump the gather in.
        name : str, optional, defaults to None
            The name of the file. If `None`, the concatenation of the survey name and the value of gather index will
            be used.
        retain_parent_segy_headers : bool, optional, defaults to True
            Whether to copy the headers that weren't loaded during `Survey` creation from the parent SEG-Y file.

        Returns
        -------
        self : Gather
            Gather unchanged.

        Raises
        ------
        ValueError
            If empty `name` was specified.
        """
        parent_handler = self.survey.loader.file_handler

        if name is None:
            # Use the first value of gather index to handle combined case
            name = "_".join(map(str, [self.survey.name] + to_list(self.headers.index.values[0])))
        if name == "":
            raise ValueError("Argument `name` can not be empty.")
        if not os.path.splitext(name)[1]:
            name += ".sgy"
        full_path = os.path.join(path, name)

        os.makedirs(path, exist_ok=True)
        # Create segyio spec. We choose only specs that relate to unstructured data.
        spec = segyio.spec()
        spec.samples = self.samples
        spec.ext_headers = parent_handler.ext_headers
        spec.format = parent_handler.format
        spec.tracecount = self.n_traces

        sample_interval = np.int32(self.sample_interval * 1000) # Convert to microseconds
        # Remember ordinal numbers of traces in the parent SEG-Y file to further copy their headers
        if retain_parent_segy_headers:
            trace_ids = self["TRACE_SEQUENCE_FILE"] - 1

        # Keep only headers, defined by SEG-Y standard.
        used_header_names = self.available_headers & set(segyio.tracefield.keys)
        used_header_names = to_list(used_header_names)

        # Transform header's names into byte number based on the SEG-Y standard.
        used_header_bytes = [segyio.tracefield.keys[header_name] for header_name in used_header_names]

        with segyio.create(full_path, spec) as dump_handler:
            # Copy the binary header from the parent SEG-Y file and update it with samples data of the gather.
            # TODO: Check if other bin headers matter
            dump_handler.bin = parent_handler.bin
            dump_handler.bin[segyio.BinField.Interval] = sample_interval
            dump_handler.bin[segyio.BinField.Samples] = self.n_samples
            dump_handler.bin[segyio.BinField.ExtSamples] = self.n_samples

            # Copy textual headers from the parent SEG-Y file.
            for i in range(spec.ext_headers + 1):
                dump_handler.text[i] = parent_handler.text[i]

            # Dump traces and their headers. Optionally copy headers from the parent SEG-Y file.
            dump_handler.trace = self.data
            for i, trace_headers in enumerate(self[used_header_names]):
                if retain_parent_segy_headers:
                    dump_handler.header[i] = parent_handler.header[trace_ids[i]]
                dump_handler.header[i].update({**dict(zip(used_header_bytes, trace_headers)),
                                               segyio.TraceField.TRACE_SAMPLE_INTERVAL: sample_interval,
                                               segyio.TraceField.TRACE_SEQUENCE_FILE: i + 1})
        return self

    #------------------------------------------------------------------------#
    #                         Normalization methods                          #
    #------------------------------------------------------------------------#

    def _apply_agg_func(self, func, tracewise, **kwargs):
        """Apply a `func` either to entire gather's data or to each trace independently.

        Notes
        -----
        `func` must accept an `axis` argument.

        Parameters
        ----------
        func : callable
            Function to be applied to the gather's data.
        tracewise : bool
            If `True`, the `func` is applied to each trace independently, otherwise to the entire gather's data.
        kwargs : misc, optional
            Additional keyword arguments to `func`.

        Returns
        -------
        result : misc
            The result of the application of the `func` to the gather's data.
        """
        axis = 1 if tracewise else None
        return func(self.data, axis=axis, **kwargs)

    def get_quantile(self, q, tracewise=False, use_global=False):
        """Calculate the `q`-th quantile of the gather or fetch the global quantile from the parent survey.

        Notes
        -----
        The `tracewise` mode is only available when `use_global` is `False`.

        Parameters
        ----------
        q : float or array-like of floats
            Quantile or a sequence of quantiles to compute, which must be between 0 and 1 inclusive.
        tracewise : bool, optional, default False
            If `True`, the quantiles are computed for each trace independently, otherwise for the entire gather.
        use_global : bool, optional, default False
            If `True`, the survey's quantiles are used, otherwise the quantiles are computed for the gather data.

        Returns
        -------
        q : float or array-like of floats
            The `q`-th quantile values.

        Raises
        ------
        ValueError
            If `use_global` is `True` but global statistics were not calculated.
        """
        if use_global:
            return self.survey.get_quantile(q)
        quantiles = self._apply_agg_func(func=np.nanquantile, tracewise=tracewise, q=q).astype(np.float32)
        # return the same type as q in case of global calculation: either single float or array-like
        return quantiles.item() if not tracewise and quantiles.ndim == 0 else quantiles

    @batch_method(target='threads')
    def scale_standard(self, tracewise=True, use_global=False, eps=1e-10):
        r"""Standardize the gather by removing the mean and scaling to unit variance.

        The standard score of a gather `g` is calculated as:
        :math:`G = \frac{g - m}{s + eps}`,
        where:
        `m` - the mean of the gather or global average if `use_global=True`,
        `s` - the standard deviation of the gather or global standard deviation if `use_global=True`,
        `eps` - a constant that is added to the denominator to avoid division by zero.

        Notes
        -----
        1. The presence of NaN values in the gather will lead to incorrect behavior of the scaler.
        2. Standardization is performed inplace.

        Parameters
        ----------
        tracewise : bool, optional, defaults to True
            If `True`, mean and standard deviation are calculated for each trace independently. Otherwise they are
            calculated for the entire gather.
        use_global : bool, optional, defaults to False
            If `True`, parent survey's mean and std are used, otherwise gather statistics are computed.
        eps : float, optional, defaults to 1e-10
            A constant to be added to the denominator to avoid division by zero.

        Returns
        -------
        self : Gather
            Standardized gather.

        Raises
        ------
        ValueError
            If `use_global` is `True` but global statistics were not calculated.
        """
        if use_global:
            if not self.survey.has_stats:
                raise ValueError('Global statistics were not calculated, call `Survey.collect_stats` first.')
            mean = self.survey.mean
            std = self.survey.std
        else:
            mean = self._apply_agg_func(func=np.nanmean, tracewise=tracewise, keepdims=True)
            std = self._apply_agg_func(func=np.nanstd, tracewise=tracewise, keepdims=True)
        self.data = normalization.scale_standard(self.data, mean, std, np.float32(eps))
        return self

    @batch_method(target='for')
    def scale_maxabs(self, q_min=0, q_max=1, tracewise=True, use_global=False, clip=False, eps=1e-10):
        r"""Scale the gather by its maximum absolute value.

        Maxabs scale of the gather `g` is calculated as:
        :math: `G = \frac{g}{m + eps}`,
        where:
        `m` - the maximum of absolute values of `q_min`-th and `q_max`-th quantiles,
        `eps` - a constant that is added to the denominator to avoid division by zero.

        Quantiles are used to minimize the effect of amplitude outliers on the scaling result. Default 0 and 1
        quantiles represent the minimum and maximum values of the gather respectively and result in usual max-abs
        scaler behavior.

        Notes
        -----
        1. The presence of NaN values in the gather will lead to incorrect behavior of the scaler.
        2. Maxabs scaling is performed inplace.

        Parameters
        ----------
        q_min : float, optional, defaults to 0
            A quantile to be used as a gather minimum during scaling.
        q_max : float, optional, defaults to 1
            A quantile to be used as a gather maximum during scaling.
        tracewise : bool, optional, defaults to True
            If `True`, quantiles are calculated for each trace independently. Otherwise they are calculated for the
            entire gather.
        use_global : bool, optional, defaults to False
            If `True`, parent survey's quantiles are used, otherwise gather quantiles are computed.
        clip : bool, optional, defaults to False
            Whether to clip the scaled gather to the [-1, 1] range.
        eps : float, optional, defaults to 1e-10
            A constant to be added to the denominator to avoid division by zero.

        Returns
        -------
        self : Gather
            Scaled gather.

        Raises
        ------
        ValueError
            If `use_global` is `True` but global statistics were not calculated.
        """
        min_value, max_value = self.get_quantile([q_min, q_max], tracewise=tracewise, use_global=use_global)
        self.data = normalization.scale_maxabs(self.data, min_value, max_value, clip, np.float32(eps))
        return self

    @batch_method(target='for')
    def scale_minmax(self, q_min=0, q_max=1, tracewise=True, use_global=False, clip=False, eps=1e-10):
        r"""Linearly scale the gather to a [0, 1] range.

        The transformation of the gather `g` is given by:
        :math:`G=\frac{g - min}{max - min + eps}`
        where:
        `min` and `max` - `q_min`-th and `q_max`-th quantiles respectively,
        `eps` - a constant that is added to the denominator to avoid division by zero.

        Notes
        -----
        1. The presence of NaN values in the gather will lead to incorrect behavior of the scaler.
        2. Minmax scaling is performed inplace.

        Parameters
        ----------
        q_min : float, optional, defaults to 0
            A quantile to be used as a gather minimum during scaling.
        q_max : float, optional, defaults to 1
            A quantile to be used as a gather maximum during scaling.
        tracewise : bool, optional, defaults to True
            If `True`, quantiles are calculated for each trace independently. Otherwise they are calculated for the
            entire gather.
        use_global : bool, optional, defaults to False
            If `True`, parent survey's quantiles are used, otherwise gather quantiles are computed.
        clip : bool, optional, defaults to False
            Whether to clip the scaled gather to the [0, 1] range.
        eps : float, optional, defaults to 1e-10
            A constant to be added to the denominator to avoid division by zero.

        Returns
        -------
        self : Gather
            Scaled gather.

        Raises
        ------
        ValueError
            If `use_global` is `True` but global statistics were not calculated.
        """
        min_value, max_value = self.get_quantile([q_min, q_max], tracewise=tracewise, use_global=use_global)
        self.data = normalization.scale_minmax(self.data, min_value, max_value, clip, np.float32(eps))
        return self

    #------------------------------------------------------------------------#
    #                    First-breaks processing methods                     #
    #------------------------------------------------------------------------#

    @batch_method(target="threads", copy_src=False)
    def pick_to_mask(self, first_breaks_col=HDR_FIRST_BREAK):
        """Convert first break times to a binary mask with the same shape as `gather.data` containing zeros before the
        first arrivals and ones after for each trace.

        Parameters
        ----------
        first_breaks_col : str, optional, defaults to :const:`~const.HDR_FIRST_BREAK`
            A column of `self.headers` that contains first arrival times, measured in milliseconds.

        Returns
        -------
        gather : Gather
            A new `Gather` with calculated first breaks mask in its `data` attribute.
        """
        mask = convert_times_to_mask(times=self[first_breaks_col], n_samples=self.n_samples,
                                     sample_interval=self.sample_interval, delay=self.delay)
        gather = self.copy(ignore='data')
        gather.data = mask.astype(np.float32)
        return gather

    @batch_method(target='threads', args_to_unpack='save_to')
    def mask_to_pick(self, threshold=0.5, first_breaks_col=HDR_FIRST_BREAK, save_to=None):
        """Convert a first break mask saved in `data` into times of first arrivals.

        For a given trace each value of the mask represents the probability that the corresponding time sample follows
        the first break.

        Notes
        -----
        A detailed description of conversion heuristic used can be found in :func:`~general_utils.convert_mask_to_pick`
        docs.

        Parameters
        ----------
        threshold : float, optional, defaults to 0.5
            A threshold for trace mask value to refer its index to be either pre- or post-first break.
        first_breaks_col : str, optional, defaults to :const:`~const.HDR_FIRST_BREAK`
            Headers column to save first break times to.
        save_to : Gather or str, optional
            An extra `Gather` to save first break times to. Generally used to conveniently pass first break times from
            a `Gather` instance with a first break mask to an original `Gather`.
            May be `str` if called in a pipeline: in this case it defines a component with gathers to save first break
            times to.

        Returns
        -------
        self : Gather
            A gather with first break times in headers column defined by `first_breaks_col`.
        """
        picking_times = convert_mask_to_pick(mask=self.data, threshold=threshold, sample_interval=self.sample_interval,
                                             delay=self.delay)
        self[first_breaks_col] = picking_times
        if save_to is not None:
            save_to[first_breaks_col] = picking_times
        return self

    @batch_method(target='for', use_lock=True)
    def dump_first_breaks(self, path, trace_id_cols=('FieldRecord', 'TraceNumber'), first_breaks_col=HDR_FIRST_BREAK,
                          col_space=8, encoding="UTF-8"):
        """ Save first break picking times to a file.

        Each line in the resulting file corresponds to one trace, where all columns but
        the last one store values from `trace_id_cols` headers and identify the trace
        while the last column stores first break time from `first_breaks_col` header.

        Parameters
        ----------
        path : str
            Path to the file.
        trace_id_cols : tuple of str, defaults to ('FieldRecord', 'TraceNumber')
            Columns names from `self.headers` that act as trace id. These would be present in the file.
        first_breaks_col : str, defaults to :const:`~const.HDR_FIRST_BREAK`
            Column name from `self.headers` where first break times are stored.
        col_space : int, defaults to 8
            The minimum width of each column.
        encoding : str, optional, defaults to "UTF-8"
            File encoding.

        Returns
        -------
        self : Gather
            Gather unchanged
        """
        rows = self[to_list(trace_id_cols) + [first_breaks_col]]

        # SEG-Y specification states that all headers values are integers, but first break values can be float
        row_fmt = '{:{col_space}.0f}' * (rows.shape[1] - 1) + '{:{col_space}.2f}\n'
        fmt = row_fmt * len(rows)
        rows_as_str = fmt.format(*rows.ravel(), col_space=col_space)

        with open(path, 'a', encoding=encoding) as f:
            f.write(rows_as_str)
        return self

    @batch_method(target="for", copy_src=False)  # pylint: disable-next=too-many-arguments
    def calculate_refractor_velocity(self, init=None, bounds=None, n_refractors=None, max_offset=None,
                                     min_velocity_step=1, min_refractor_size=1, loss="L1", huber_coef=20, tol=1e-5,
                                     first_breaks_col=HDR_FIRST_BREAK, correct_uphole=None, **kwargs):
        """Fit a near-surface velocity model by offsets of traces and times of their first breaks.

        Notes
        -----
        Please refer to the :class:`~refractor_velocity.RefractorVelocity` docs for more details about the velocity
        model, its computation algorithm and available parameters. At least one of `init`, `bounds` or `n_refractors`
        should be passed.

        Examples
        --------
        >>> refractor_velocity = gather.calculate_refractor_velocity(n_refractors=2)

        Parameters
        ----------
        init : dict, optional
            Initial values of model parameters.
        bounds : dict, optional
            Lower and upper bounds of model parameters.
        n_refractors : int, optional
            The number of refractors described by the model.
        max_offset : float, optional
            Maximum offset reliably described by the model. Inferred automatically by `offsets`, `init` and `bounds`
            provided but should be preferably explicitly passed.
        min_velocity_step : int, or 1d array-like with shape (n_refractors - 1,), optional, defaults to 1
            Minimum difference between velocities of two adjacent refractors. Default value ensures that velocities are
            strictly increasing.
        min_refractor_size : int, or 1d array-like with shape (n_refractors,), optional, defaults to 1
            Minimum offset range covered by each refractor. Default value ensures that refractors do not degenerate
            into single points.
        loss : str, optional, defaults to "L1"
            Loss function to be minimized. Should be one of "MSE", "huber", "L1", "soft_L1", or "cauchy".
        huber_coef : float, optional, default to 20
            Coefficient for Huber loss function.
        tol : float, optional, defaults to 1e-5
            Precision goal for the value of loss in the stopping criterion.
        first_breaks_col : str, optional, defaults to :const:`~const.HDR_FIRST_BREAK`
            Column name from `self.headers` where times of first break are stored.
        correct_uphole : bool, optional
            Whether to perform uphole correction by adding values of "SourceUpholeTime" header to times of first breaks
            emulating the case when sources are located on the surface. If not given, correction is performed if
            "SourceUpholeTime" header is loaded.
        kwargs : misc, optional
            Additional `SLSQP` options, see https://docs.scipy.org/doc/scipy/reference/optimize.minimize-slsqp.html for
            more details.

        Returns
        -------
        rv : RefractorVelocity
            Constructed near-surface velocity model.
        """
        times = self[first_breaks_col]
        if correct_uphole is None:
            correct_uphole = "SourceUpholeTime" in self.available_headers
        if correct_uphole:
            times = times + self["SourceUpholeTime"]
        return RefractorVelocity.from_first_breaks(self.offsets, times, init, bounds, n_refractors, max_offset,
                                                   min_velocity_step, min_refractor_size, loss, huber_coef, tol,
                                                   coords=self.coords, is_uphole_corrected=correct_uphole, **kwargs)

    #------------------------------------------------------------------------#
    #                         Gather muting methods                          #
    #------------------------------------------------------------------------#

    @batch_method(target="threads", args_to_unpack="muter")
    def mute(self, muter, fill_value=np.nan):
        """Mute the gather using given `muter` which defines an offset-time boundary above which gather amplitudes will
        be set to `fill_value`.

        Parameters
        ----------
        muter : Muter, MuterField or str
            A muter to use. `Muter` instance is used directly. If `MuterField` instance is passed, a `Muter`
            corresponding to gather coordinates is fetched from it.
            May be `str` if called in a pipeline: in this case it defines a component with muters to apply.
        fill_value : float, optional, defaults to np.nan
            A value to fill the muted part of the gather with.

        Returns
        -------
        self : Gather
            Muted gather.
        """
        if isinstance(muter, MuterField):
            muter = muter(self.coords)
        if not isinstance(muter, Muter):
            raise ValueError("muter must be of Muter or MuterField type")
        self.data = mute_gather(gather_data=self.data, muting_times=muter(self.offsets),
                                sample_interval=self.sample_interval, delay=self.delay, fill_value=fill_value)
        return self

    #------------------------------------------------------------------------#
    #             Vertical Velocity Spectrum calculation methods             #
    #------------------------------------------------------------------------#

    @batch_method(target="for", args_to_unpack="stacking_velocity", copy_src=False)
    def calculate_vertical_velocity_spectrum(self, velocities=None, stacking_velocity=None, relative_margin=0.2,
                                             velocity_step=50, window_size=50, mode='semblance',
                                             max_stretch_factor=np.inf, interpolate=True):
        """Calculate vertical velocity spectrum for the gather.

        Notes
        -----
        A detailed description of vertical velocity spectrum and its computation algorithm can be found in
        :func:`~velocity_spectrum.VerticalVelocitySpectrum` docs.

        Examples
        --------
        Calculate vertical velocity spectrum with default parameters: velocities evenly spaced around default stacking
        velocity, 50 ms temporal window size, semblance coherency measure and no muting of hodograph stretching:
        >>> spectrum = gather.calculate_vertical_velocity_spectrum()

        Calculate vertical velocity spectrum for 200 velocities from 2000 to 6000 m/s, temporal window size of 128 ms,
        crosscorrelation coherency measure and muting of stretching effects greater than 65%:
        >>> spectrum = gather.calculate_vertical_velocity_spectrum(velocities=np.linspace(2000, 6000, 200), mode='CC',
                                                                   window_size=128, max_stretch_factor=0.65)

        Parameters
        ----------
        velocities : 1d np.ndarray, optional, defaults to None
            An array of stacking velocities to calculate the velocity spectrum for. Measured in meters/seconds. If not
            provided, `stacking_velocity` is evaluated for gather times to estimate the velocity range being examined.
            The resulting velocities are then evenly sampled from this range being additionally extended by
            `relative_margin` * 100% in both directions with a step of `velocity_step`.
        stacking_velocity : StackingVelocity or StackingVelocityField or str, optional,
                            defaults to DEFAULT_STACKING_VELOCITY
            Stacking velocity around which vertical velocity spectrum is calculated if `velocities` are not given.
            `StackingVelocity` instance is used directly. If `StackingVelocityField` instance is passed, a
            `StackingVelocity` corresponding to gather coordinates is fetched from it. May be `str` if called in a
            pipeline: in this case it defines a component with stacking velocities to use.
        relative_margin : float, optional, defaults to 0.2
            Relative velocity margin to additionally extend the velocity range obtained from `stacking_velocity`: an
            interval [`min_velocity`, `max_velocity`] is mapped to [(1 - `relative_margin`) * `min_velocity`,
            (1 + `relative_margin`) * `max_velocity`].
        velocity_step : float, optional, defaults to 50
            A step between two adjacent velocities for which vertical velocity spectrum is calculated if `velocities`
            are not passed. Measured in meters/seconds.
        window_size : int, optional, defaults to 50
            Temporal window size used for velocity spectrum calculation. The higher the `window_size` is, the smoother
            the resulting velocity spectrum will be but to the detriment of small details. Measured in milliseconds.
        mode: str, optional, defaults to 'semblance'
            The measure for estimating hodograph coherency.
            The available options are:
                `semblance` or `NE`,
                `stacked_amplitude` or `S`,
                `normalized_stacked_amplitude` or `NS`,
                `crosscorrelation` or `CC`,
                `energy_normalized_crosscorrelation` or `ENCC`.
        max_stretch_factor : float, defaults to np.inf
            Maximum allowable factor for the muter that attenuates the effect of waveform stretching after NMO
            correction. This mute is applied after NMO correction for each provided velocity and before coherency
            calculation. The lower the value, the stronger the mute. In case np.inf (default) no mute is applied.
            Reasonably good value is 0.65.
        interpolate: bool, optional, defaults to True
            Whether to perform linear interpolation to retrieve amplitudes along hodographs. If `False`, an amplitude
            at the nearest time sample is used.

        Returns
        -------
        vertical_velocity_spectrum : VerticalVelocitySpectrum
            Calculated vertical velocity spectrum.
        """
        return VerticalVelocitySpectrum(gather=self, velocities=velocities, stacking_velocity=stacking_velocity,
                                        relative_margin=relative_margin, velocity_step=velocity_step,
                                        window_size=window_size, mode=mode, max_stretch_factor=max_stretch_factor,
                                        interpolate=interpolate)

    @batch_method(target="for", args_to_unpack="stacking_velocity", copy_src=False)
    def calculate_residual_velocity_spectrum(self, stacking_velocity, relative_margin=0.2, velocity_step=25,
                                             window_size=50, mode="semblance", max_stretch_factor=np.inf,
                                             interpolate=True):
        """Calculate residual velocity spectrum for the gather and provided stacking velocity.

        Notes
        -----
        A detailed description of residual velocity spectrum and its computation algorithm can be found in
        :func:`~velocity_spectrum.ResidualVelocitySpectrum` docs.

        Examples
        --------
        Calculate residual velocity spectrum for a gather and a stacking velocity, loaded from a file:
        >>> velocity = StackingVelocity.from_file(velocity_path)
        >>> spectrum = gather.calculate_residual_velocity_spectrum(velocity, velocity_step=100, window_size=32)

        Parameters
        ----------
        stacking_velocity : StackingVelocity or StackingVelocityField or str
            Stacking velocity around which residual velocity spectrum is calculated. `StackingVelocity` instance is
            used directly. If `StackingVelocityField` instance is passed, a `StackingVelocity` corresponding to gather
            coordinates is fetched from it. May be `str` if called in a pipeline: in this case it defines a component
            with stacking velocities to use.
        relative_margin : float, optional, defaults to 0.2
            Relative velocity margin, that determines the velocity range for velocity spectrum calculation for each
            time `t` as `stacking_velocity(t)` * (1 +- `relative_margin`).
        velocity_step : float, optional, defaults to 25
            A step between two adjacent velocities for which residual velocity spectrum is calculated. Measured in
            meters/seconds.
        window_size : int, optional, defaults to 50
            Temporal window size used for velocity spectrum calculation. The higher the `window_size` is, the smoother
            the resulting velocity spectrum will be but to the detriment of small details. Measured in milliseconds.
        mode: str, optional, defaults to 'semblance'
            The measure for estimating hodograph coherency.
            The available options are:
                `semblance` or `NE`,
                `stacked_amplitude` or `S`,
                `normalized_stacked_amplitude` or `NS`,
                `crosscorrelation` or `CC`,
                `energy_normalized_crosscorrelation` or `ENCC`.
        max_stretch_factor : float, defaults to np.inf
            Maximum allowable factor for the muter that attenuates the effect of waveform stretching after NMO
            correction. This mute is applied after NMO correction for each provided velocity and before coherency
            calculation. The lower the value, the stronger the mute. In case np.inf (default) no mute is applied.
            Reasonably good value is 0.65.
        interpolate: bool, optional, defaults to True
            Whether to perform linear interpolation to retrieve amplitudes along hodographs. If `False`, an amplitude
            at the nearest time sample is used.

        Returns
        -------
        residual_velocity_spectrum : ResidualVelocitySpectrum
            Calculated residual velocity spectrum.
        """
        return ResidualVelocitySpectrum(gather=self, stacking_velocity=stacking_velocity,
                                        relative_margin=relative_margin, velocity_step=velocity_step,
                                        window_size=window_size, mode=mode, max_stretch_factor=max_stretch_factor,
                                        interpolate=interpolate)


    @batch_method(target="threads", copy_src=False)
    def calculate_slant_stack(self, velocities, window_size=1, mode='SS'):
        from ..velocity_spectrum.velocity_spectrum import SlantStack
        return SlantStack(gather=self, velocities=velocities, window_size=window_size, mode=mode)

    @batch_method(target="threads", copy_src=False)
    def calculate_fv(self, velocities, fmax=None):
        from ..velocity_spectrum.velocity_spectrum import SlantStack
        ss = SlantStack(gather=self, velocities=velocities, window_size=1, mode='SS')
    
        A = np.fft.fft(ss.velocity_spectrum, axis=0)
        f = np.fft.fftfreq(self.n_samples, self.sample_interval / 1000)
        
        fmax = fmax or f.max()
        mask = (0 < f) & (f < fmax)
        A = A[mask]
        f = f[mask]
        power = np.abs(A)

        power_max = np.nansum(power ** 2, axis=1, keepdims=True) ** 0.5
        power = np.where(power_max != 0, power / power_max, 0)

        ss.velocity_spectrum = power
        ss.times = f
        return ss

    @batch_method(target="threads", copy_src=False)
    def calculate_ps(self, velocities, fmax=None):
        from ..velocity_spectrum.velocity_spectrum import PhaseShist    
        return PhaseShist(self, velocities, fmax)


    @batch_method(target="threads", copy_src=False)
    def calculate_bf(self, velocities, fmax=None, weighted=False, cylindrical=True):
        from ..velocity_spectrum.velocity_spectrum import BeamFormer
        return BeamFormer(self, velocities, fmax=fmax, weighted=weighted, cylindrical=cylindrical)


    #------------------------------------------------------------------------#
    #                           Gather corrections                           #
    #------------------------------------------------------------------------#

    @batch_method(target="threads", args_to_unpack="refractor_velocity")
    def apply_lmo(self, refractor_velocity, delay=100, fill_value=np.nan, event_headers=None, correct_uphole=None):
        """Perform gather linear moveout correction using the given near-surface velocity model.

        Parameters
        ----------
        refractor_velocity : int, float, RefractorVelocity, RefractorVelocityField or str
            Near-surface velocity model to perform LMO correction with. `RefractorVelocity` instance is used directly.
            If `RefractorVelocityField` instance is passed, a `RefractorVelocity` corresponding to gather coordinates
            is fetched from it. If `int` or `float` then constant-velocity correction is performed.
            May be `str` if called in a pipeline: in this case it defines a component with refractor velocities to use.
        delay : float, optional, defaults to 100
            An extra delay in milliseconds introduced in each trace, positive values result in shifting gather traces
            down. Used to center the first breaks hodograph around the delay value instead of 0.
        fill_value : float, optional, defaults to np.nan
            Value used to fill the amplitudes outside the gather bounds after moveout.
        event_headers : str, list, or None, optional, defaults to None
            Headers columns which will be LMO-corrected inplace.
        correct_uphole : bool, optional
            Whether to perform uphole correction by adding values of "SourceUpholeTime" header to estimated delay
            times. If enabled, centers first breaks around `delay` for uphole surveys. If not given, correction is
            performed if "SourceUpholeTime" header is loaded and given `refractor_velocity` was also uphole corrected.

        Returns
        -------
        self : Gather
            LMO-corrected gather.

        Raises
        ------
        ValueError
            If wrong type of `refractor_velocity` is passed.
        """
        if isinstance(refractor_velocity, (int, float)):
            refractor_velocity = RefractorVelocity.from_constant_velocity(refractor_velocity)
        if isinstance(refractor_velocity, RefractorVelocityField):
            refractor_velocity = refractor_velocity(self.coords)
        if not isinstance(refractor_velocity, RefractorVelocity):
            raise ValueError("refractor_velocity must be of int, float, RefractorVelocity or RefractorVelocityField "
                             "type")

        trace_delays = delay - refractor_velocity(self.offsets)
        if correct_uphole is None:
            correct_uphole = "SourceUpholeTime" in self.available_headers and refractor_velocity.is_uphole_corrected
        if correct_uphole:
            trace_delays += self["SourceUpholeTime"]
        trace_delays_samples = np.rint(trace_delays / self.sample_interval).astype(np.int32)
        self.data = correction.apply_lmo(self.data, trace_delays_samples, fill_value)
        if event_headers is not None:
            self[to_list(event_headers)] += trace_delays.reshape(-1, 1)
        return self

    @batch_method(target="threads", args_to_unpack="stacking_velocity")
    def apply_nmo(self, stacking_velocity, max_stretch_factor=np.inf, interpolate=True, fill_value=np.nan):
        """Perform gather normal moveout correction using the given stacking velocity.

        Notes
        -----
        A detailed description of NMO correction can be found in :func:`~utils.correction.apply_nmo` docs.

        Parameters
        ----------
        stacking_velocity : int, float, StackingVelocity, StackingVelocityField or str
            Stacking velocities to perform NMO correction with. `StackingVelocity` instance is used directly. If
            `StackingVelocityField` instance is passed, a `StackingVelocity` corresponding to gather coordinates is
            fetched from it. If `int` or `float` then constant-velocity correction is performed. May be `str` if called
            in a pipeline: in this case it defines a component with stacking velocities to use.
        max_stretch_factor : float, optional, defaults to np.inf
            Maximum allowable factor for the muter that attenuates the effect of waveform stretching after NMO
            correction. The lower the value, the stronger the mute. In case np.inf (default) only areas where time
            reversal occurred are muted. Reasonably good value is 0.65.
        interpolate: bool, optional, defaults to True
            Whether to perform linear interpolation to retrieve amplitudes along hodographs. If `False`, an amplitude
            at the nearest time sample is used.
        fill_value : float, optional, defaults to np.nan
            Fill value to use if hodograph time is outside the gather bounds.

        Returns
        -------
        self : Gather
            NMO-corrected gather.

        Raises
        ------
        ValueError
            If wrong type of `stacking_velocity` is passed.
        """
        if isinstance(stacking_velocity, (int, float, np.number)):
            stacking_velocity = np.float32(stacking_velocity / 1000)  # from m/s to m/ms
            self.data = correction.apply_constant_velocity_nmo(self.data, self.offsets, self.sample_interval,
                                                               self.delay, self.times, stacking_velocity,
                                                               max_stretch_factor, interpolate, fill_value)
            return self

        if isinstance(stacking_velocity, StackingVelocityField):
            stacking_velocity = stacking_velocity(self.coords)
        if not isinstance(stacking_velocity, StackingVelocity):
            raise ValueError("stacking_velocity must be of int, float, StackingVelocity or StackingVelocityField type")

        velocities = stacking_velocity(self.times) / 1000  # from m/s to m/ms
        velocities_grad = np.gradient(velocities, self.sample_interval)
        self.data = correction.apply_nmo(self.data, self.offsets, self.sample_interval, self.delay, self.times,
                                         velocities, velocities_grad, max_stretch_factor, interpolate, fill_value)
        return self

    #------------------------------------------------------------------------#
    #                       General processing methods                       #
    #------------------------------------------------------------------------#

    @batch_method(target="threads")
    def sort(self, by):
        """Sort gather by specified headers.

        Parameters
        ----------
        by : str or iterable of str
            Headers names to sort the gather by.

        Returns
        -------
        self : Gather
            Gather sorted by given headers. Sets `sort_by` attribute to `by`.
        """
        by = to_list(by)
        if by == to_list(self.sort_by)[:len(by)]:
            return self

        order = np.lexsort(self[by[::-1]].T)
        self.sort_by = by[0] if len(by) == 1 else by
        self.data = self.data[order]
        self.headers = self.headers.iloc[order]
        return self

    @batch_method(target="for")
    def get_central_gather(self):
        """Get a central CDP gather from a supergather.

        A supergather has `SUPERGATHER_INLINE_3D` and `SUPERGATHER_CROSSLINE_3D` headers columns, whose values equal to
        values of `INLINE_3D` and `CROSSLINE_3D` only for traces from the central CDP gather. Read more about
        supergather generation in :func:`~Survey.generate_supergathers` docs.

        Returns
        -------
        self : Gather
            `self` with only traces from the central CDP gather kept. Updates `self.headers` and `self.data` inplace.
        """
        line_cols = self["INLINE_3D", "CROSSLINE_3D", "SUPERGATHER_INLINE_3D", "SUPERGATHER_CROSSLINE_3D"]
        mask = (line_cols[:, :2] == line_cols[:, 2:]).all(axis=1)
        self.headers = self.headers.loc[mask]
        self.data = self.data[mask]
        return self

    @batch_method(target="threads")
    def stack(self, amplify_factor=0):
        """Stack a gather by calculating mean value of all non-nan amplitudes for each time over the offset axis.

        The resulting gather will contain a single trace with `headers` matching those of the first input trace.

        Parameters
        ----------
        amplify_factor : float in range [0, 1], optional, defaults to 0
            Amplifying factor which affects the normalization of the sum of hodographs amplitudes.
            The amplitudes sum is multiplied by amplify_factor/sqrt(N) + (1 - amplify_factor)/N, where N is the number
            of live (non muted) amplitudes. Acts as the coherency amplifier for long hodographs. Note that in case
            amplify_factor=0 (default), sum of trace amplitudes is simply divided by N, so that stack amplitude is the
            average of ensemble amplitudes. Must be in [0, 1] range.

        Returns
        -------
        gather : Gather
            Stacked gather.
        """
        amplify_factor = np.clip(amplify_factor, 0, 1)
        self.headers = self.headers.iloc[[0]]  # Preserve headers of the first trace of the gather being stacked
        self.data = stacked_amplitude(self.data, amplify_factor, abs=False)[0].reshape(1, -1)
        return self

    def crop(self, origins, crop_shape, n_crops=1, stride=None, pad_mode='constant', **kwargs):
        """Crop gather data.

        Parameters
        ----------
        origins : list, tuple, np.ndarray or str
            Origins define top-left corners for each crop (the first trace and the first time sample respectively)
            or a rule used to calculate them. All array-like values are cast to an `np.ndarray` and treated as origins
            directly, except for a 2-element tuple of `int`, which will be treated as a single individual origin.
            If `str`, represents a mode to calculate origins. Two options are supported:
            - "random": calculate `n_crops` crops selected randomly using a uniform distribution over the gather data,
              so that no crop crosses gather boundaries,
            - "grid": calculate a deterministic uniform grid of origins, whose density is determined by `stride`.
        crop_shape : tuple with 2 elements
            Shape of the resulting crops.
        n_crops : int, optional, defaults to 1
            The number of generated crops if `origins` is "random".
        stride : tuple with 2 elements, optional, defaults to crop_shape
            Steps between two adjacent crops along both axes if `origins` is "grid". The lower the value is, the more
            dense the grid of crops will be. An extra origin will always be placed so that the corresponding crop will
            fit in the very end of an axis to guarantee complete data coverage with crops regardless of passed
            `crop_shape` and `stride`.
        pad_mode : str or callable, optional, defaults to 'constant'
            Padding mode used when a crop with given origin and shape crossed boundaries of gather data. Passed
            directly to `np.pad`, see https://numpy.org/doc/stable/reference/generated/numpy.pad.html for more
            details.
        kwargs : dict, optional
            Additional keyword arguments to `np.pad`.

        Returns
        -------
        crops : CroppedGather
            Calculated gather crops.
        """
        origins = make_origins(origins, self.shape, crop_shape, n_crops, stride)
        return CroppedGather(self, origins, crop_shape, pad_mode, **kwargs)

    @batch_method(target="threads")
    def bandpass_filter(self, low=None, high=None, filter_size=81, **kwargs):
        """Filter frequency spectrum of the gather.

        `low` and `high` define the range of the remaining signal frequencies. If both of them are given, acts as a
        bandpass filter. If only one of them is given, acts as a highpass or lowpass filter respectively.

        Examples
        --------
        Apply highpass filter: remove all the frequencies bellow 30 Hz.
        >>> gather.bandpass_filter(low=30)

        Apply bandpass filter: keep frequencies within [30, 100] Hz range.
        >>> gather.bandpass_filter(low=30, high=100)

        Apply lowpass filter, remove all the frequencies above 100 Hz.
        >>> gather.bandpass_filter(high=100)

        Notes
        -----
        Default `filter_size` is set to 81 to guarantee that transition bandwidth of the filter does not exceed 10% of
        the Nyquist frequency for the default Hamming window.

        Parameters
        ----------
        low : float, optional
            Lower bound for the remaining frequencies.
        high : float, optional
            Upper bound for the remaining frequencies.
        filter_size : int, optional, defaults to 81
            The length of the filter.
        kwargs : misc, optional
            Additional keyword arguments to the `scipy.firwin`.

        Returns
        -------
        self : Gather
            `self` with filtered frequency spectrum.
        """
        filter_size |= 1  # Guarantee that filter size is odd
        pass_zero = low is None
        cutoffs = [cutoff for cutoff in [low, high] if cutoff is not None]

        # Construct the filter and flip it since opencv computes crosscorrelation instead of convolution
        kernel = firwin(filter_size, cutoffs, pass_zero=pass_zero, fs=self.sample_rate, **kwargs)[::-1]
        cv2.filter2D(self.data, dst=self.data, ddepth=-1, kernel=kernel.reshape(1, -1))
        return self

    @batch_method(target="threads")
    def resample(self, new_sample_interval, kind=3, enable_anti_aliasing=True):
        """Change sample interval of traces in the gather.

        This method changes the number of samples in each trace if the new sample interval differs from the current
        one. If downsampling is performed, an anti-aliasing filter can optionally be applied to avoid frequency
        aliasing.

        Parameters
        ----------
        new_sample_interval : float
            New sample interval of seismic traces.
        kind : int or str, optional, defaults to 3
            The interpolation method to use.
            If `int`, use piecewise polynomial interpolation with degree `kind`.
            If `str`, delegate interpolation to scipy.interp1d with mode `kind`.
        enable_anti_aliasing : bool, optional, defaults to True
            Whether to apply anti-aliasing filter or not. Ignored in case of upsampling.

        Returns
        -------
        self : Gather
            Resampled gather.
        """
        current_sample_interval = self.sample_interval
        if current_sample_interval == new_sample_interval:
            return self

        # Anti-aliasing filter is optionally applied during downsampling to avoid frequency aliasing
        if enable_anti_aliasing and new_sample_interval > current_sample_interval:
            # Smoothly attenuate frequencies starting from 0.8 of the new Nyquist frequency so that all frequencies
            # above the new Nyquist frequency are zeroed out
            nyquist_frequency = 1000 / (2 * new_sample_interval)
            filter_size = int(40 * new_sample_interval / current_sample_interval)
            self.bandpass_filter(high=0.9*nyquist_frequency, filter_size=filter_size, window="hann")

        new_n_samples = math.floor((self.samples[-1] - self.samples[0]) / new_sample_interval) + 1
        new_samples = self.create_samples(new_n_samples, new_sample_interval, self.delay)

        if isinstance(kind, int):
            data_resampled = piecewise_polynomial(new_samples, self.samples, self.data, kind)
        elif isinstance(kind, str):
            data_resampled = scipy.interpolate.interp1d(self.samples, self.data, kind=kind)(new_samples)

        self.data = data_resampled
        self.sample_interval = new_sample_interval
        self.samples = new_samples
        return self

    @batch_method(target="threads")
    def apply_agc(self, window_size=250, mode='rms'):
        """Calculate instantaneous or RMS amplitude AGC coefficients and apply them to gather data.

        Parameters
        ----------
        window_size : int, optional, defaults to 250
            Window size to calculate AGC scaling coefficient in, measured in milliseconds.
        mode : str, optional, defaults to 'rms'
            Mode for AGC: if 'rms', root mean squared value of non-zero amplitudes in the given window
            is used as scaling coefficient (RMS amplitude AGC), if 'abs' - mean of absolute non-zero
            amplitudes (instantaneous AGC).

        Raises
        ------
        ValueError
            If window_size is less than 2 * `sample_interval` milliseconds or larger than trace length.
            If mode is neither 'rms' nor 'abs'.

        Returns
        -------
        self : Gather
            Gather with AGC applied to its data.
        """
        # Cast window from ms to samples
        window_size_samples = int(window_size // self.sample_interval) + 1

        if mode not in ['abs', 'rms']:
            raise ValueError(f"mode should be either 'abs' or 'rms', but {mode} was given")
        if (window_size_samples < 3) or (window_size_samples > self.n_samples):
            raise ValueError(f'window_size should be at least {2*self.sample_interval} milliseconds and '
                             f'{(self.n_samples-1)*self.sample_interval} at most, but {window_size} was given')
        self.data = gain.apply_agc(data=self.data, window_size=window_size_samples, mode=mode)
        return self

    @batch_method(target="threads")
    def apply_sdc(self, velocity=None, v_pow=2, t_pow=1):
        """Calculate spherical divergence correction coefficients and apply them to gather data.

        Parameters
        ----------
        velocities: StackingVelocity or None, optional, defaults to None.
            StackingVelocity that is used to obtain velocities at self.times, measured in meters / second.
            If None, default StackingVelocity object is used.
        v_pow : float, optional, defaults to 2
            Velocity power value.
        t_pow: float, optional, defaults to 1
            Time power value.

        Returns
        -------
        self : Gather
            Gather with applied SDC.
        """
        if velocity is None:
            velocity = DEFAULT_STACKING_VELOCITY
        if not isinstance(velocity, StackingVelocity):
            raise ValueError("Only StackingVelocity instance or None can be passed as velocity")
        self.data = gain.apply_sdc(self.data, v_pow, velocity(self.times), t_pow, self.times)
        return self

    @batch_method(target="for")
    def undo_sdc(self, velocity=None, v_pow=2, t_pow=1):
        """Calculate spherical divergence correction coefficients and use them to undo previously applied SDC.

        Parameters
        ----------
        velocities: StackingVelocity or None, optional, defaults to None.
            StackingVelocity that is used to obtain velocities at self.times, measured in meters / second.
            If None, default StackingVelocity object is used.
        v_pow : float, optional, defaults to 2
            Velocity power value.
        t_pow: float, optional, defaults to 1
            Time power value.

        Returns
        -------
        self : Gather
            Gather without SDC.
        """
        if velocity is None:
            velocity = DEFAULT_STACKING_VELOCITY
        if not isinstance(velocity, StackingVelocity):
            raise ValueError("Only StackingVelocity instance or None can be passed as velocity")
        self.data = gain.undo_sdc(self.data, v_pow, velocity(self.times), t_pow, self.times)
        return self

    #------------------------------------------------------------------------#
    #                         Visualization methods                          #
    #------------------------------------------------------------------------#

    @plotter(figsize=(10, 7), args_to_unpack="masks")
    def plot(self, mode="seismogram", *, title=None, x_ticker=None, y_ticker=None, ax=None, **kwargs):
        """Plot gather traces.

        The traces can be displayed in a number of representations, depending on the `mode` provided. Currently, the
        following options are supported:
        - `seismogram`: a 2d grayscale image of seismic traces. This mode supports the following `kwargs`:
            * `colorbar`: whether to add a colorbar to the right of the gather plot (defaults to `False`). If `dict`,
              defines extra keyword arguments for `matplotlib.figure.Figure.colorbar`,
            * `q_vmin`, `q_vmax`: quantile range of amplitude values covered by the colormap (defaults to 0.1 and 0.9),
            * Any additional arguments for `matplotlib.pyplot.imshow`. Note, that `vmin` and `vmax` arguments take
              priority over `q_vmin` and `q_vmax` respectively.
        - `wiggle`: an amplitude vs time plot for each trace of the gather as an oscillating line around its mean
          amplitude. This mode supports the following `kwargs`:
            * `norm_tracewise`: specifies whether to standardize each trace independently or use gather mean amplitude
              and standard deviation (defaults to `True`),
            * `std`: amplitude scaling factor. Higher values result in higher plot oscillations (defaults to 0.5),
            * `lw` and `alpha`: width of the lines and transparency of polygons, by default estimated
              based on the number of traces in the gather and figure size.
            * `color`: defines a color for traces,
            * Any additional arguments for `matplotlib.pyplot.plot`.
        - `hist`: a histogram of the trace data amplitudes or header values. This mode supports the following `kwargs`:
            * `bins`: if `int`, the number of equal-width bins; if sequence, bin edges that include the left edge of
              the first bin and the right edge of the last bin,
            * `grid`: whether to show the grid lines,
            * `log`: set y-axis to log scale. If `True`, formatting defined in `y_ticker` is discarded,
            * Any additional arguments for `matplotlib.pyplot.hist`.

        Some areas of a gather may be highlighted in color by passing optional `masks` argument. Trace headers, whose
        values are measured in milliseconds (e.g. first break times) may be displayed over a seismogram or wiggle plot
        if passed as `event_headers`. If `top_header` is passed, an auxiliary scatter plot of values of this header
        will be shown on top of the gather plot.

        While the source of label ticks for both `x` and `y` is defined by `x_tick_src` and `y_tick_src`, ticker
        appearance can be controlled via `x_ticker` and `y_ticker` parameters respectively. In the most general form,
        each of them is a `dict` with the following most commonly used keys:
        - `label`: axis label. Can be any string.
        - `round_to`: the number of decimal places to round tick labels to (defaults to 0).
        - `rotation`: the rotation angle of tick labels in degrees (defaults to 0).
        - One of the following keys, defining the way to place ticks:
            * `num`: place a given number of evenly-spaced ticks,
            * `step_ticks`: place ticks with a given step between two adjacent ones,
            * `step_labels`: place ticks with a given step between two adjacent ones in the units of the corresponding
              labels (e.g. place a tick every 200ms for `y` axis or every 300m offset for `x` axis). This option is
              valid only for "seismogram" and "wiggle" modes.
        A short argument form allows defining both tickers labels as a single `str`, which will be treated as the value
        for the `label` key. See :func:`~plot_utils.set_ticks` for more details on the ticker parameters.

        Parameters
        ----------
        mode : "seismogram", "wiggle" or "hist", optional, defaults to "seismogram"
            A type of the gather representation to display:
            - "seismogram": a 2d grayscale image of seismic traces;
            - "wiggle": an amplitude vs time plot for each trace of the gather;
            - "hist": histogram of the data amplitudes or some header values.
        title : str or dict, optional, defaults to None
            If `str`, a title of the plot.
            If `dict`, should contain keyword arguments to pass to `matplotlib.axes.Axes.set_title`. In this case, the
            title string is stored under the `label` key.
        x_ticker : str or dict, optional, defaults to None
            Parameters to control `x` axis label and ticker formatting and layout.
            If `str`, it will be displayed as axis label.
            If `dict`, the axis label is specified under the "label" key and the rest of keys define labels formatting
            and layout, see :func:`~plot_utils.set_ticks` for more details.
            If not given, axis label is defined by `x_tick_src`.
        y_ticker : str or dict, optional, defaults to None
            Parameters to control `y` axis label and ticker formatting and layout.
            If `str`, it will be displayed as axis label.
            If `dict`, the axis label is specified under the "label" key and the rest of keys define labels formatting
            and layout, see :func:`~plot_utils.set_ticks` for more details.
            If not given, axis label is defined by `y_tick_src`.
        ax : matplotlib.axes.Axes, optional, defaults to None
            An axis of the figure to plot on. If not given, it will be created automatically.
        x_tick_src : str, optional
            Source of the tick labels to be plotted on x axis. For "seismogram" and "wiggle" can be either "index"
            (default if gather is not sorted) or any header; for "hist" it also defines the data source and can be
            either "amplitude" (default) or any header.
            Also serves as a default for axis label.
        y_tick_src : str, optional
            Source of the tick labels to be plotted on y axis. For "seismogram" and "wiggle" can be either "time"
            (default) or "samples"; has no effect in "hist" mode. Also serves as a default for axis label.
        event_headers : str, array-like or dict, optional, defaults to None
            Valid only for "seismogram" and "wiggle" modes.
            Headers, whose values will be displayed over the gather plot. Must be measured in milliseconds.
            If `dict`, allows controlling scatter plot options and handling outliers (header values falling out the `y`
            axis range). The following keys are supported:
            - `headers`: header names, can be either `str` or an array-like.
            - `process_outliers`: an approach for outliers processing. Available options are:
                * `clip`: clip outliers to fit the range of `y` axis,
                * `discard`: do not display outliers,
                * `none`: plot all the header values (default behavior).
            - Any additional arguments for `matplotlib.axes.Axes.scatter`.
            If some dictionary value is array-like, each its element will be associated with the corresponding header.
            Otherwise, the single value will be used for all the scatter plots.
        top_header : str, array-like, optional, defaults to None
            Valid only for "seismogram" and "wiggle" modes.
            If str, the name of a header whose values will be plotted on top of the gather plot.
            If array-like, the value for each trace that will be plotted on top of the gather plot.
        masks : array-like, str, dict or Gather, optional, defaults to None
            Valid only for "seismogram" and "wiggle" modes.
            Mask or list of masks to plot on top of the gather plot.
            If `array-like` either mask or list of masks where each mask should be one of:
            - `2d array`, a mask with shape equals to self.shape to plot on top of the gather plot;
            - `1d array`, a vector containing self.n_traces elements that determines which traces to mask;
            - `Gather`, its `data` attribute will be treated as a mask, note that Gather shape should be the same as
            self.shape;
            - `str`, either a header name to take mask from or a batch component name.
            If `dict`, the mask (or list of masks) is specified under the "masks" key and the rest of keys define masks
            layout. The following keys are supported:
                - `masks`: mask or list of masks,
                - `threshold`: the value after which all values will be threated as mask,
                - `label`: the name of the mask that will be shown in legend,
                - `color`: mask color,
                - `alpha`: mask transparency.
            If some dictionary value is array-like, each its element will be associated with the corresponding mask.
            Otherwise, the single value will be used for all masks.
        figsize : tuple, optional, defaults to (10, 7)
            Size of the figure to create if `ax` is not given. Measured in inches.
        save_to : str or dict, optional, defaults to None
            If `str`, a path to save the figure to.
            If `dict`, should contain keyword arguments to pass to `matplotlib.pyplot.savefig`. In this case, the path
            is stored under the `fname` key.
            If `None`, the figure is not saved.
        kwargs : misc, optional
            Additional keyword arguments to the plotter depending on the `mode`.

        Returns
        -------
        self : Gather
            Gather unchanged.

        Raises
        ------
        ValueError
            If given `mode` is unknown.
            If `colorbar` is not `bool` or `dict`.
            If `event_headers` argument has the wrong format or given outlier processing mode is unknown.
            If `x_ticker` or `y_ticker` has the wrong format.
        """
        # Cast text-related parameters to dicts and add text formatting parameters from kwargs to each of them
        (title, x_ticker, y_ticker), kwargs = set_text_formatting(title, x_ticker, y_ticker, **kwargs)

        # Plot the gather depending on the mode passed
        plotters_dict = {
            "seismogram": self._plot_seismogram,
            "wiggle": self._plot_wiggle,
            "hist": self._plot_histogram,
        }
        if mode not in plotters_dict:
            raise ValueError(f"Unknown mode {mode}")

        plotters_dict[mode](ax, title=title, x_ticker=x_ticker, y_ticker=y_ticker, **kwargs)
        return self

    def _plot_histogram(self, ax, title, x_ticker, y_ticker, x_tick_src="amplitude", bins=None,
                        log=False, grid=True, **kwargs):
        """Plot histogram of the data specified by x_tick_src."""
        if x_tick_src.title() == 'Amplitude':
            x_tick_src = 'Amplitude'
            data = self.data.ravel()
        else:
            data = self[x_tick_src]

        _ = ax.hist(data, bins=bins, **kwargs)
        set_ticks(ax, "x", **{"label": x_tick_src, 'round_to': None, **x_ticker})
        set_ticks(ax, "y", **{"label": "Counts", **y_ticker})

        ax.grid(grid)
        if log:
            ax.set_yscale("log")
        ax.set_title(**{'label': None, **title})

    # pylint: disable=too-many-arguments
    def _plot_seismogram(self, ax, title, x_ticker, y_ticker, x_tick_src=None, y_tick_src='time', colorbar=False,
                         q_vmin=0.1, q_vmax=0.9, event_headers=None, top_header=None, masks=None, **kwargs):
        """Plot the gather as a 2d grayscale image of seismic traces."""
        # Make the axis divisible to further plot colorbar and header subplot
        divider = make_axes_locatable(ax)
        vmin, vmax = self.get_quantile([q_vmin, q_vmax])
        kwargs = {"cmap": "gray", "aspect": "auto", "vmin": vmin, "vmax": vmax, **kwargs}
        img = ax.imshow(self.data.T, **kwargs)
        if masks is not None:
            default_mask_kwargs = {"aspect": "auto", "alpha": 0.5, "interpolation": "none"}
            for mask_kwargs in self._process_masks(masks):
                mask_kwargs = {**default_mask_kwargs, **mask_kwargs}
                mask = mask_kwargs.pop("masks")
                cmap = ListedColormap(mask_kwargs.pop("color"))
                label = mask_kwargs.pop("label")
                # Add an invisible artist to display mask label on the legend since imshow does not support it
                ax.add_patch(Polygon([[0, 0]], color=cmap(1), label=label, alpha=mask_kwargs["alpha"]))
                ax.imshow(mask.T, cmap=cmap, **mask_kwargs)
        add_colorbar(ax, img, colorbar, divider, y_ticker)
        self._finalize_plot(ax, title, divider, event_headers, top_header, x_ticker, y_ticker, x_tick_src, y_tick_src)

    #pylint: disable=invalid-name
    def _plot_wiggle(self, ax, title, x_ticker, y_ticker, x_tick_src=None, y_tick_src="time", norm_tracewise=True,
                     std=0.5, event_headers=None, top_header=None, masks=None, lw=None, alpha=None, color="black",
                     **kwargs):
        """Plot the gather as an amplitude vs time plot for each trace."""
        def _get_start_end_ixs(ixs):
            """Return arrays with indices of beginnings and ends of polygons defined by continuous subsequences in
            `ixs`."""
            start_ix = np.argwhere((np.diff(ixs[:, 0], prepend=ixs[0, 0]) != 0) |
                                   (np.diff(ixs[:, 1], prepend=ixs[0, 1]) != 1)).ravel()
            end_ix = start_ix + np.diff(start_ix, append=len(ixs)) - 1
            return start_ix, end_ix

        # Make the axis divisible to further plot colorbar and header subplot
        divider = make_axes_locatable(ax)

        # The default parameters lw = 1 and alpha = 1 are fine for 150 traces gather being plotted on 7.75 inches width
        # axes(by default created by gather.plot()). Scale this parameters linearly for bigger gathers or smaller axes.
        axes_width = ax.get_window_extent().transformed(ax.figure.dpi_scale_trans.inverted()).width

        MAX_TRACE_DENSITY = 150 / 7.75
        BOUNDS = [[0.25, 1], [0, 1.5]] # The clip limits for parameters after linear scale.

        alpha, lw = [np.clip(MAX_TRACE_DENSITY * (axes_width / self.n_traces), *val_bounds) if val is None else val
                     for val, val_bounds in zip([alpha, lw], BOUNDS)]

        std_axis = 1 if norm_tracewise else None
        with warnings.catch_warnings():
            warnings.simplefilter("ignore", category=RuntimeWarning)
            traces = std * ((self.data - np.nanmean(self.data, axis=1, keepdims=True)) /
                            (np.nanstd(self.data, axis=std_axis, keepdims=True) + 1e-10))

        # Shift trace amplitudes according to the trace index in the gather
        amps = traces + np.arange(traces.shape[0]).reshape(-1, 1)
        # Plot all the traces as one Line, then hide transitions between adjacent traces
        amps = np.concatenate([amps, np.full((len(amps), 1), np.nan)], axis=1)
        ax.plot(amps.ravel(), np.broadcast_to(np.arange(amps.shape[1]), amps.shape).ravel(),
                color=color, lw=lw, **kwargs)

        # Find polygons bodies: indices of target amplitudes, start and end
        poly_amp_ix = np.argwhere(traces > 0)
        start_ix, end_ix = _get_start_end_ixs(poly_amp_ix)
        shift = np.arange(len(start_ix)) * 3
        # For each polygon we need to:
        # 1. insert 0 amplitude at the start.
        # 2. append 0 amplitude to the end.
        # 3. append the start point to the end to close polygon.
        # Fill the array storing resulted polygons
        verts = np.empty((len(poly_amp_ix) + 3 * len(start_ix), 2))
        verts[start_ix + shift] = poly_amp_ix[start_ix]
        verts[end_ix + shift + 2] = poly_amp_ix[end_ix]
        verts[end_ix + shift + 3] = poly_amp_ix[start_ix]

        body_ix = np.setdiff1d(np.arange(len(verts)),
                               np.concatenate([start_ix + shift, end_ix + shift + 2, end_ix + shift + 3]),
                               assume_unique=True)
        verts[body_ix] = np.column_stack([amps[tuple(poly_amp_ix.T)], poly_amp_ix[:, 1]])

        # Fill the array representing the nodes codes: either start, intermediate or end code.
        codes = np.full(len(verts), Path.LINETO)
        codes[start_ix + shift] = Path.MOVETO
        codes[end_ix + shift + 3] = Path.CLOSEPOLY

        patch = PathPatch(Path(verts, codes), color=color, alpha=alpha)
        ax.add_artist(patch)

        if masks is not None:
            for mask_kwargs in self._process_masks(masks):
                mask = mask_kwargs.pop("masks")
                mask_ix = np.argwhere(mask > 0)
                start_ix, end_ix = _get_start_end_ixs(mask_ix)
                # Compute the polygon bodies, that represent mask coordinates with a small indent
                up_verts = mask_ix[start_ix].reshape(-1, 1, 2) + np.array([[0.5, -0.5], [-0.5, -0.5]])
                down_verts = mask_ix[end_ix].reshape(-1, 1, 2) + np.array([[-0.5, 0.5], [0.5, 0.5]])
                # Combine upper and lower vertices and add plaсeholders for Path.CLOSEPOLY code with coords [0, 0]
                # after each polygon.
                verts = np.hstack((up_verts, down_verts, np.zeros((len(up_verts), 1, 2)))).reshape(-1, 2)

                # Fill the array representing the nodes codes: either start, intermediate or end code.
                codes = np.full(len(verts), Path.LINETO)
                codes[::5] = Path.MOVETO
                codes[4::5] = Path.CLOSEPOLY

                default_mask_kwargs = {"alpha": alpha*0.7, "lw": 0}
                mask_patch = PathPatch(Path(verts, codes), **{**default_mask_kwargs, **mask_kwargs})
                ax.add_artist(mask_patch)

        ax.update_datalim([(0, 0), traces.shape])
        if not ax.yaxis_inverted():
            ax.invert_yaxis()
        self._finalize_plot(ax, title, divider, event_headers, top_header, x_ticker, y_ticker, x_tick_src, y_tick_src)

    def _finalize_plot(self, ax, title, divider, event_headers, top_header,
                       x_ticker, y_ticker, x_tick_src, y_tick_src):
        """Plot optional artists and set ticks on the `ax`. Utility method for 'seismogram' and 'wiggle' modes."""
        # Add headers scatter plot if needed
        if event_headers is not None:
            self._plot_headers(ax, event_headers)

        # Add a top subplot for given header if needed and set plot title
        top_ax = ax
        if top_header is not None:
            if isinstance(top_header, str):
                header_values = self[top_header]
            elif isinstance(top_header, (np.ndarray, list, tuple)) and len(top_header) == self.n_traces:
                header_values = top_header
            else:
                msg = f"`top_header` should be `str`, `np.ndarray`, `list` or `tuple` not `{type(top_header)}`"
                warnings.warn(msg)
                header_values = None

            if header_values is not None:
                top_ax = self._plot_top_subplot(ax=ax, divider=divider, header_values=header_values, y_ticker=y_ticker)

        # Set axis ticks.
        self._set_x_ticks(ax, tick_src=x_tick_src, ticker=x_ticker)
        self._set_y_ticks(ax, tick_src=y_tick_src, ticker=y_ticker)

        top_ax.set_title(**{'label': None, **title})

        if len(ax.get_legend_handles_labels()[0]):
            # Define legend position to speed up plotting for huge gathers
            ax.legend(loc='upper right')

    def _process_masks(self, masks):
        colors_iterator = cycle(['tab:red', 'tab:blue', 'tab:orange', 'tab:green', 'tab:purple', 'tab:pink',
                                 'tab:olive', 'tab:cyan'])
        masks_list = self._parse_headers_kwargs(masks, "masks")
        for ix, (mask_dict, default_color) in enumerate(zip(masks_list, colors_iterator)):
            mask = mask_dict["masks"]
            if isinstance(mask, Gather):
                mask = mask.data
            elif isinstance(mask, str):
                mask_dict["label"] = mask_dict.get("label", mask)
                mask = self[mask]

            mask = np.array(mask)
            if mask.ndim == 1:
                mask = mask.reshape(-1, 1)
            threshold = mask_dict.pop("threshold", 0.5)
            mask_dict["masks"] = np.broadcast_to(np.where(mask < threshold, np.nan, 1), self.shape)
            mask_dict["label"] = mask_dict.get("label", f"Mask {ix+1}")
            mask_dict["color"] = mask_dict.get("color", default_color)
        return [mask_dict for mask_dict in masks_list if not np.isnan(mask_dict["masks"]).all()]

    @staticmethod
    def _parse_headers_kwargs(headers_kwargs, headers_key):
        """Construct a `dict` of kwargs for each header defined in `headers_kwargs` under `headers_key` key so that it
        contains all other keys from `headers_kwargs` with the values defined as follows:
        1. If the value in `headers_kwargs` is a list or tuple, it is indexed with the index of the currently processed
           header,
        2. Otherwise, it is kept unchanged.

        Examples
        --------
        >>> headers_kwargs = {
        ...     "headers": ["FirstBreakTrue", "FirstBreakPred"],
        ...     "s": 5,
        ...     "c": ["blue", "red"]
        ... }
        >>> Gather._parse_headers_kwargs(headers_kwargs, headers_key="headers")
        [{'headers': 'FirstBreakTrue', 's': 5, 'c': 'blue'},
         {'headers': 'FirstBreakPred', 's': 5, 'c': 'red'}]
        """
        if not isinstance(headers_kwargs, dict):
            headers_kwargs = headers_kwargs if isinstance(headers_kwargs, (list, tuple)) else [headers_kwargs]
            return [{headers_key: header} for header in headers_kwargs]

        if headers_key not in headers_kwargs:
            raise KeyError(f'Missing {headers_key} key in passed kwargs')

        headers_kwargs = {key: value if isinstance(value, (list, tuple)) else [value]
                          for key, value in headers_kwargs.items()}
        n_headers = len(headers_kwargs[headers_key])

        kwargs_list = [{} for _ in range(n_headers)]
        for key, values in headers_kwargs.items():
            if len(values) == 1:
                values = values * n_headers
            elif len(values) != n_headers:
                raise ValueError(f"Incompatible length of {key} array: {n_headers} expected but {len(values)} given.")
            for ix, value in enumerate(values):
                kwargs_list[ix][key] = value
        return kwargs_list

    def _plot_headers(self, ax, headers_kwargs):
        """Add scatter plots of values of one or more headers over the main gather plot."""
        x_coords = np.arange(self.n_traces)
        kwargs_list = self._parse_headers_kwargs(headers_kwargs, "headers")
        for kwargs in kwargs_list:
            kwargs = {"zorder": 10, **kwargs}  # Increase zorder to plot headers on top of gather
            header = kwargs.pop("headers")
            label = kwargs.pop("label", header)
            process_outliers = kwargs.pop("process_outliers", "none")
            y_coords = self.times_to_indices(self[header])
            if process_outliers == "clip":
                y_coords = np.clip(y_coords, 0, self.n_samples - 1)
            elif process_outliers == "discard":
                y_coords = np.where((y_coords >= 0) & (y_coords <= self.n_samples - 1), y_coords, np.nan)
            elif process_outliers != "none":
                raise ValueError(f"Unknown outlier processing mode {process_outliers}")
            ax.scatter(x_coords, y_coords, label=label, **kwargs)

    def _plot_top_subplot(self, ax, divider, header_values, y_ticker, **kwargs):
        """Add a scatter plot of given header values on top of the main gather plot."""
        top_ax = divider.append_axes("top", sharex=ax, size="12%", pad=0.05)
        top_ax.scatter(np.arange(self.n_traces), header_values, **{"s": 5, "color": "black", **kwargs})
        top_ax.xaxis.set_visible(False)
        top_ax.yaxis.tick_right()
        top_ax.invert_yaxis()
        format_subplot_yticklabels(top_ax, **y_ticker)
        return top_ax

    def _set_x_ticks(self, ax, tick_src, ticker):
        """Infer and set ticks for x axis. """
        tick_src = to_list(tick_src or self.sort_by or 'index')[:2]
        if tick_src[0].title() == "Index":
            tick_src[0] = "Index"
            major_labels, minor_labels = np.arange(self.n_traces), None
        elif len(tick_src) == 1:
            major_labels, minor_labels =  self[tick_src[0]], None
        else:
            major_labels, minor_labels = self[tick_src[0]], self[tick_src[1]]

        # Format axis label
        UNITS = {  # pylint: disable=invalid-name
            "offset": ", m",
        }

        tick_src = [ix_tick_src + UNITS.get(ix_tick_src, '') for ix_tick_src in tick_src]
        axis_label = '\n'.join(tick_src)

        set_ticks(ax, 'x', major_labels=major_labels, minor_labels=minor_labels, **{"label": axis_label, **ticker})

    def _set_y_ticks(self, ax, tick_src, ticker):
        """Infer and set ticks for y axis. """
        tick_src = tick_src.title()
        if tick_src == "Time":
            tick_src = "Time, ms"
            major_labels =  self.samples
        if tick_src == "Samples":
            major_labels = np.arange(self.n_samples)

        set_ticks(ax, 'y', major_labels=major_labels, **{"label": tick_src, **ticker})

    def plot_nmo_correction(self, min_vel=1500, max_vel=6000, figsize=(6, 4.5), show_grid=True, **kwargs):
        """Perform interactive NMO correction of the gather with selected constant velocity.

        The plot provides 2 views:
        * Corrected gather (default). NMO correction is performed on the fly with the velocity controlled by a slider
          on top of the plot.
        * Source gather. This view disables the velocity slider.

        Plotting must be performed in a JupyterLab environment with the `%matplotlib widget` magic executed and
        `ipympl` and `ipywidgets` libraries installed.

        Parameters
        ----------
        min_vel : float, optional, defaults to 1500
            Minimum seismic velocity value for NMO correction. Measured in meters/seconds.
        max_vel : float, optional, defaults to 6000
            Maximum seismic velocity value for NMO correction. Measured in meters/seconds.
        figsize : tuple with 2 elements, optional, defaults to (6, 4.5)
            Size of the created figure. Measured in inches.
        show_grid : bool, defaults to True
            If `True` shows the horizontal grid with a step based on `y_ticker`.
        kwargs : misc, optional
            Additional keyword arguments to `Gather.plot`.
        """
        NMOCorrectionPlot(self, min_vel=min_vel, max_vel=max_vel, figsize=figsize, show_grid=show_grid,
                          **kwargs).plot()

    def plot_lmo_correction(self, min_vel=500, max_vel=3000, figsize=(6, 4.5), show_grid=True, **kwargs):
        """Perform interactive LMO correction of the gather with the selected velocity.

        The plot provides 2 views:
        * Corrected gather (default). LMO correction is performed on the fly with the velocity controlled by a slider
        on top of the plot.
        * Source gather. This view disables the velocity slider.

        Plotting must be performed in a JupyterLab environment with the `%matplotlib widget` magic executed and
        `ipympl` and `ipywidgets` libraries installed.

        Parameters
        ----------
        min_vel : float, optional, defaults to 500
            Minimum velocity value for LMO correction. Measured in meters/seconds.
        max_vel : float, optional, defaults to 3000
            Maximum velocity value for LMO correction. Measured in meters/seconds.
        figsize : tuple with 2 elements, optional, defaults to (6, 4.5)
            Size of the created figure. Measured in inches.
        show_grid : bool, defaults to True
            If `True` shows the horizontal grid with a step based on `y_ticker`.
        kwargs : misc, optional
            Additional keyword arguments to `Gather.plot`.
        """
        LMOCorrectionPlot(self, min_vel=min_vel, max_vel=max_vel, figsize=figsize, show_grid=show_grid,
                          **kwargs).plot()<|MERGE_RESOLUTION|>--- conflicted
+++ resolved
@@ -169,12 +169,7 @@
         # Split key into indexers of traces and samples
         key = (key,) if not isinstance(key, tuple) else key
         key = key + (slice(None),) if len(key) == 1 else key
-<<<<<<< HEAD
-
-        if len(key) != 2:# or None in key:
-=======
         if len(key) != 2 or any(indexer is None for indexer in key):
->>>>>>> 50a80db0
             raise KeyError("Data ndim must not change")
         traces_indexer, samples_indexer = key
 
