--- conflicted
+++ resolved
@@ -62,12 +62,7 @@
         else:
             trace_len = data.shape[1]
             mean = np.sum(data, axis=1).reshape(-1, 1) / trace_len
-<<<<<<< HEAD
-            mean = mean.astype(np.float64)
-            std = np.sqrt(np.sum(((data - mean) ** 2) / trace_len, axis=1)).reshape(-1, 1)
-=======
             std = np.sqrt((np.sum((data - mean)**2, axis=1) / trace_len)).reshape(-1, 1)
->>>>>>> c883c9ae
     return (data - mean) / (std + eps)
 
 @njit(nogil=True)
