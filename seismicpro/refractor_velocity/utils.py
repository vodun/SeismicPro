"""Miscellaneous utility functions for refractor velocity estimation"""

import numpy as np
import pandas as pd

from ..utils import Coordinates, to_list
from ..const import HDR_FIRST_BREAK


def get_param_names(n_refractors):
    """Return names of parameters of a near-surface velocity model describing given number of refractors."""
    return ["t0"] + [f"x{i}" for i in range(1, n_refractors)] + [f"v{i}" for i in range(1, n_refractors + 1)]


def postprocess_params(params):
    """Postprocess array of parameters of a near-surface velocity model so that the following constraints are
    satisfied:
    - Intercept time is non-negative,
    - Crossover offsets are non-negative and increasing,
    - Velocities of refractors are non-negative and increasing.
    """
    is_1d = (params.ndim == 1)

    # Ensure that all params are non-negative
    params = np.clip(np.atleast_2d(params), 0, None)

    # Ensure that velocities of refractors and crossover offsets are non-decreasing
    n_refractors = params.shape[1] // 2
    np.maximum.accumulate(params[:, n_refractors:], axis=1, out=params[:, n_refractors:])
    np.maximum.accumulate(params[:, 1:n_refractors], axis=1, out=params[:, 1:n_refractors])

    if is_1d:
        return params[0]
    return params


def load_refractor_velocities(path, encoding="UTF-8"):
    """Load near-surface velocity models from a file.

    The file should define near-surface velocity models at given field locations and have the following structure:
    - The first row contains names of the coordinates parameters ("name_x", "name_y", "x", "y") and names of parameters
      of near-surface velocity models ("t0", "x1"..."x{n-1}", "v1"..."v{n}"). Each velocity model must describe the
      same number of refractors.
    - Each next row contains the corresponding parameters of a single near-surface velocity model.

    File example:
     name_x     name_y          x          y        t0        x1        v1        v2
    SourceX    SourceY    1111100    2222220     50.25   1000.10   1500.25   2000.10
    ...
    SourceX    SourceY    1111100    2222220     50.50   1000.20   1500.50   2000.20

    Parameters
    ----------
    path : str
        Path to a file.
    encoding : str, optional, defaults to "UTF-8"
        File encoding.

    Returns
    -------
    rv_list : list of RefractorVelocity
        A list of loaded near-surface velocity models.
    """
    #pylint: disable-next=import-outside-toplevel
    from .refractor_velocity import RefractorVelocity  # import inside to avoid the circular import
    df = pd.read_csv(path, sep=r'\s+', encoding=encoding).convert_dtypes()
    params_names = df.columns[4:]
    return [RefractorVelocity(**dict(zip(params_names, row[4:])), coords=Coordinates(row[2:4], row[:2]))
            for row in df.itertuples(index=False)]


def dump_refractor_velocities(refractor_velocities, path, encoding="UTF-8"):
    """Dump parameters of passed near-surface velocity models to a file.

    Notes
    -----
    See more about the file format in :func:`~load_refractor_velocities`.

    Parameters
    ----------
    refractor_velocities : RefractorVelocity or iterable of RefractorVelocity
        Near-surface velocity models to be dumped to a file.
    path : str
        Path to the created file.
    encoding : str, optional, defaults to "UTF-8"
        File encoding.
    """
<<<<<<< HEAD
    #pylint: disable-next=import-outside-toplevel
    from .refractor_velocity import RefractorVelocity  # import inside to avoid the circular import
    df = pd.read_csv(path, sep=r'\s+', encoding=encoding).convert_dtypes()
    params_names = df.columns[4:]
    return [RefractorVelocity(**dict(zip(params_names, row[4:])), coords=Coordinates(row[2:4], row[:2]))
            for row in df.itertuples(index=False)]

# calculate optimal near-surface velocity model

# pylint: disable-next=too-many-arguments
def calc_optimal_velocity(offsets, times, init=None, bounds=None, min_velocity_step=400, min_refractor_size=400,
                          loss="L1", huber_coef=20, min_refractors=1, max_refractors=10, find_weathering=False,
                          debug=False):
    """Calculate a near-surface velocity model with a number of refractors that give minimal loss.

    Parameters
    ----------
    offsets : 1d ndarray
        Offsets of traces. Measured in meters.
    times : 1d ndarray
        Time of first break for each trace. Measured in milliseconds.
    init : dict, optional
        Initial values of model parameters.
    bounds : dict, optional
        Lower and upper bounds of model parameters.
    min_velocity_step : int, optional, defaults to 400
        Minimum difference between velocities of two adjacent refractors.
    min_refractor_size : int, optional, defaults to 400
        Minimum offset range covered by each refractor.
    loss : str, optional, defaults to "L1"
        Loss function to be minimized. Should be one of "MSE", "huber", "L1", "soft_L1", or "cauchy".
    huber_coef : float, optional, default to 20
        Coefficient for Huber loss function.
    min_refractors : int, optional, defaults to 1
        Minimum number of refractors for the expected velocity model.
    max_refractors : int, optional, defaults to 10
        Maximum number of refractors for the expected velocity model.
    find_weathering : bool, optional, defaults to False.
        If True set `min_refractor_size` for the first refractor to 1.

    Returns
    -------
    rv : RefractorVelocity or None
        A near-surface velocity model with optimal number of refractors. Returns None if no velocity model is possible
        for the given parameters.
    """
    #pylint: disable-next=import-outside-toplevel
    from .refractor_velocity import RefractorVelocity  # avoid circulat import
    rv = None
    for refractor in range(min_refractors, max_refractors + 1):
        min_refractor_size_vec = np.full(refractor, min_refractor_size)
        if find_weathering:
            min_refractor_size_vec[0] = 1
        rv_last = RefractorVelocity.from_first_breaks(offsets, times, init=init, bounds=bounds, n_refractors=refractor,
                                                      loss=loss, huber_coef=huber_coef,
                                                      min_velocity_step=min_velocity_step,
                                                      min_refractor_size=min_refractor_size_vec)
        # TODO: remove debug
        if debug:
            rv_last.plot(title=f'{rv_last.fit_result.fun}\nfind_weathering={find_weathering}')
        n_points, _ = np.histogram(rv_last.offsets, bins=rv_last.piecewise_offsets)
        if not ((n_points > 1).all() and (rv is None or rv_last.fit_result.fun < rv.fit_result.fun)):
            break
        rv = rv_last
    return rv

def calc_mean_velocity(survey, min_velocity_step=400, min_refractor_size=400, loss="L1", huber_coef=20,
                       first_breaks_col=HDR_FIRST_BREAK, find_weathering=False, reduce_step=20, debug=False):
    """Calculate mean near-surface velocity model describing the survey.

    Parameters
    ----------
    survey : Survey
        Survey with preloaded offsets, times of first breaks, and coords.
    min_velocity_step : int, optional, defaults to 400
        Minimum difference between velocities of two adjacent refractors. Default value ensures that velocities are
        strictly increasing.
    min_refractor_size : int, optional, defaults to 400
        Minimum offset range covered by each refractor. Default value ensures that refractors do not degenerate
        into single points.
    loss : str, optional, defaults to "L1"
        Loss function to be minimized. Should be one of "MSE", "huber", "L1", "soft_L1", or "cauchy".
    huber_coef : float, optional, default to 20
        Coefficient for Huber loss function.
    first_breaks_col : str, optional, defaults to :const:`~const.HDR_FIRST_BREAK`
        Column name from `survey.headers` where times of first break are stored.
    find_weathering : bool, optional, defaults to True
        Try to find a weathering layer.
    reduce_step : float, defaults to 20
        Size of data chunks when splitting data by offset to reduce the data.

    Returns
    -------
    rv : RefractorVelocity
        Mean near-surface velocity model.

    Raises
    ------
    ValueError
        If survey does not contain any indices.
    """
    if survey.n_gather < 1:
        raise ValueError("Survey is empty.")
    # reduce data
    headers = survey.headers[['offset', first_breaks_col]]
    headers['bins'] = headers['offset'] // reduce_step
    reduced_headers = headers.groupby(by='bins').mean()
    offsets = reduced_headers['offset'].to_numpy()
    times = reduced_headers[first_breaks_col].to_numpy()
    if offsets.shape[0] < 2:
        raise ValueError("Offset contains less than two points after reducing. Decrease the value of `reduce_step`.")
    rv = calc_optimal_velocity(offsets, times, min_velocity_step=min_velocity_step,
                               min_refractor_size=min_refractor_size, loss=loss, huber_coef=huber_coef, debug=debug)
    if find_weathering:  # try to find the weathering layer
        init = {'x1': 150, 'v1': rv.v1 / 2}
        bounds = {'x1': [1, 300], 'v1': [1, rv.v1]}
        min_refractors = max(rv.n_refractors, 2)
        rv_weathering = calc_optimal_velocity(offsets, times, init, bounds, min_velocity_step, min_refractor_size,
                                              loss, huber_coef, min_refractors, find_weathering=True, debug=debug)
        if rv_weathering is not None and rv_weathering.fit_result.fun < rv.fit_result.fun:
            rv = rv_weathering
    return rv
=======
    rv_list = to_list(refractor_velocities)
    columns = ['name_x', 'name_y', 'x', 'y'] + list(rv_list[0].params.keys())
    data = np.empty((len(rv_list), len(columns)), dtype=object)
    for i, rv in enumerate(rv_list):
        data[i] = [*rv.coords.names] + [*rv.coords.coords] + list(rv.params.values())
    df = pd.DataFrame(data, columns=columns).convert_dtypes()
    df.to_string(buf=path, float_format=lambda x: f"{x:.2f}", index=False, encoding=encoding)
>>>>>>> 4826c5f8
<|MERGE_RESOLUTION|>--- conflicted
+++ resolved
@@ -85,15 +85,14 @@
     encoding : str, optional, defaults to "UTF-8"
         File encoding.
     """
-<<<<<<< HEAD
-    #pylint: disable-next=import-outside-toplevel
-    from .refractor_velocity import RefractorVelocity  # import inside to avoid the circular import
-    df = pd.read_csv(path, sep=r'\s+', encoding=encoding).convert_dtypes()
-    params_names = df.columns[4:]
-    return [RefractorVelocity(**dict(zip(params_names, row[4:])), coords=Coordinates(row[2:4], row[:2]))
-            for row in df.itertuples(index=False)]
-
-# calculate optimal near-surface velocity model
+    rv_list = to_list(refractor_velocities)
+    columns = ['name_x', 'name_y', 'x', 'y'] + list(rv_list[0].params.keys())
+    data = np.empty((len(rv_list), len(columns)), dtype=object)
+    for i, rv in enumerate(rv_list):
+        data[i] = [*rv.coords.names] + [*rv.coords.coords] + list(rv.params.values())
+    df = pd.DataFrame(data, columns=columns).convert_dtypes()
+    df.to_string(buf=path, float_format=lambda x: f"{x:.2f}", index=False, encoding=encoding)
+
 
 # pylint: disable-next=too-many-arguments
 def calc_optimal_velocity(offsets, times, init=None, bounds=None, min_velocity_step=400, min_refractor_size=400,
@@ -152,6 +151,7 @@
         rv = rv_last
     return rv
 
+
 def calc_mean_velocity(survey, min_velocity_step=400, min_refractor_size=400, loss="L1", huber_coef=20,
                        first_breaks_col=HDR_FIRST_BREAK, find_weathering=False, reduce_step=20, debug=False):
     """Calculate mean near-surface velocity model describing the survey.
@@ -207,13 +207,4 @@
                                               loss, huber_coef, min_refractors, find_weathering=True, debug=debug)
         if rv_weathering is not None and rv_weathering.fit_result.fun < rv.fit_result.fun:
             rv = rv_weathering
-    return rv
-=======
-    rv_list = to_list(refractor_velocities)
-    columns = ['name_x', 'name_y', 'x', 'y'] + list(rv_list[0].params.keys())
-    data = np.empty((len(rv_list), len(columns)), dtype=object)
-    for i, rv in enumerate(rv_list):
-        data[i] = [*rv.coords.names] + [*rv.coords.coords] + list(rv.params.values())
-    df = pd.DataFrame(data, columns=columns).convert_dtypes()
-    df.to_string(buf=path, float_format=lambda x: f"{x:.2f}", index=False, encoding=encoding)
->>>>>>> 4826c5f8
+    return rv