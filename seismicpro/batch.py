"""Implements SeismicBatch class for processing a small subset of seismic gathers"""

from string import Formatter
from functools import partial

import numpy as np
import pandas as pd
import matplotlib.pyplot as plt
from batchflow import save_data_to, Batch, DatasetIndex, NamedExpression
from batchflow.decorators import action, inbatch_parallel

from .config import config
from .index import SeismicIndex
from .gather import Gather, CroppedGather
from .gather.utils.crop_utils import make_origins
from .velocity_spectrum import VerticalVelocitySpectrum, ResidualVelocitySpectrum
from .field import Field
from .metrics import define_pipeline_metric
from .decorators import create_batch_methods, apply_to_each_component
from .utils import to_list, as_dict, save_figure


@create_batch_methods(Gather, CroppedGather, VerticalVelocitySpectrum, ResidualVelocitySpectrum)
class SeismicBatch(Batch):
    """A batch class for seismic data that allows for joint and simultaneous processing of small subsets of seismic
    gathers in a parallel way.

    Initially, a batch contains unique identifiers of seismic gathers as its `index` and allows for their loading and
    processing. All the results are stored in batch attributes called `components` whose names are passed as `dst`
    argument of the called method.

    `SeismicBatch` implements almost no processing logic itself and usually just redirects method calls to objects in
    components specified in `src` argument. In order for a component method to be available in the batch, it should be
    decorated with :func:`~decorators.batch_method` in its class and the class itself should be listed in
    :func:`~decorators.create_batch_methods` decorator arguments of `SeismicBatch`.

    Examples
    --------
    Usually a batch is created from a `SeismicDataset` instance by calling :func:`~SeismicDataset.next_batch` method:
    >>> survey = Survey(path, header_index="FieldRecord", header_cols=["TraceNumber", "offset"], name="survey")
    >>> dataset = SeismicDataset(survey)
    >>> batch = dataset.next_batch(10)

    Here a batch of 10 gathers was created and can now be processed using the methods defined in
    :class:`~batch.SeismicBatch`. The batch does not contain any data yet and gather loading is usually the first
    method you want to call:
    >>> batch.load(src="survey")

    We've loaded gathers from a survey called `survey` in the component with the same name. Now the data can be
    accessed as a usual attribute:
    >>> batch.survey

    Almost all methods return a transformed batch allowing for method chaining:
    >>> batch.sort(src="survey", by="offset").plot(src="survey")

    Note that if `dst` attribute is omitted data processing is performed inplace.

    Parameters
    ----------
    index : DatasetIndex
        Unique identifiers of seismic gathers in the batch. Usually has :class:`~index.SeismicIndex` type.

    Attributes
    ----------
    index : DatasetIndex
        Unique identifiers of seismic gathers in the batch. Usually has :class:`~index.SeismicIndex` type.
    components : tuple of str or None
        Names of the created components. Each of them can be accessed as a usual attribute.
    """
    def __init__(self, *args, **kwargs):
        super().__init__(*args, **kwargs)
        self._num_calculated_metrics = 0

    def __getstate__(self):
<<<<<<< HEAD
=======
        """Create pickling state of a batch from its `__dict__`. Don't pickle `dataset` and `pipeline` if
        `enable_fast_pickling` config option is set."""
>>>>>>> fca01c5e
        state = super().__getstate__()
        if config["enable_fast_pickling"]:
            state["_dataset"] = None
            state["pipeline"] = None
        return state

    def init_component(self, *args, dst=None, **kwargs):
        """Create and preallocate new attributes with names listed in `dst` if they don't exist and return ordinal
        numbers of batch items. This method is typically used as a default `init` function in `inbatch_parallel`
        decorator."""
        _ = args, kwargs
        dst = [] if dst is None else to_list(dst)
        for comp in dst:
            if self.components is None or comp not in self.components:
                self.add_components(comp, init=self.array_of_nones)
        return np.arange(len(self))

    @property
    def flat_indices(self):
        """np.ndarray: Unique identifiers of seismic gathers in the batch flattened into a 1d array."""
        if isinstance(self.index, SeismicIndex):
            return np.concatenate(self.indices)
        return self.indices

    @action
    def load(self, src=None, dst=None, fmt="sgy", combined=False, **kwargs):
        """Load seismic gathers into batch components.

        Parameters
        ----------
        src : str or list of str, optional
            Survey names to load gathers from.
        dst : str or list of str, optional
            Batch components to store the result in. Equals to `src` if not given.
        fmt : str, optional, defaults to "sgy"
            Data format to load gathers from.
        combined : bool, optional, defaults to False
            If `False`, load gathers by corresponding index value. If `True`, group all traces from a particular survey
            into a single gather. Increases loading speed by reducing the number of `DataFrame` indexations performed.
        kwargs : misc, optional
            Additional keyword arguments to :func:`~Survey.load_gather`.

        Returns
        -------
        batch : SeismicBatch
            A batch with loaded gathers. Creates or updates `dst` components inplace.

        Raises
        ------
        KeyError
            If unknown survey name was passed in `src`.
        """
        if isinstance(fmt, str) and fmt.lower() in {"sgy", "segy"}:
            if not combined:
                return self.load_gather(src=src, dst=dst, **kwargs)
            non_empty_parts = [i for i, n_gathers in enumerate(self.index.n_gathers_by_part) if n_gathers]
            combined_batch = type(self)(DatasetIndex(non_empty_parts), dataset=self.dataset, pipeline=self.pipeline)
            return combined_batch.load_combined_gather(src=src, dst=dst, parent_index=self.index, **kwargs)
        return super().load(src=src, fmt=fmt, dst=dst, **kwargs)

    @apply_to_each_component(target="threads", fetch_method_target=False)
    def load_gather(self, pos, src, dst, **kwargs):
        """Load a gather with ordinal number `pos` in the batch from a survey `src`."""
        index, part = self.index.index_by_pos(pos)
        getattr(self, dst)[pos] = self.index.get_gather(index, part=part, survey_name=src, **kwargs)

    @apply_to_each_component(target="for", fetch_method_target=False)
    def load_combined_gather(self, pos, src, dst, parent_index, **kwargs):
        """Load all batch traces from a given part and survey into a single gather."""
        part = parent_index.parts[self.indices[pos]]
        survey = part.surveys_dict[src]
        headers = part.headers.get(src, part.headers[[]])  # Handle the case when no headers were loaded for a survey
        getattr(self, dst)[pos] = survey.load_gather(headers, **kwargs)

    @action
    def combine_gathers(self, src, dst=None):
<<<<<<< HEAD
=======
        """Combine all gathers produced by the same survey into a single gather for each component in `src`.

        This method allows for more efficient subsequent gather `dump` since:
        1. Text and bin headers are stored only once for the whole combined gather, which especially matters when
           dumping a single stacked trace,
        2. Total number of gathers passed to `aggregate_segys` is reduced.

        Parameters
        ----------
        src : str or list of str
            Batch components to combine.
        dst : str or list of str, optional
            Batch components to store the combined gathers in. Equals to `src` if not given.

        Returns
        -------
        batch : SeismicBatch
            A batch with combined gathers.
        """
>>>>>>> fca01c5e
        if not isinstance(self.index, SeismicIndex):
            return self  # gathers are already combined

        src_list = to_list(src)
        dst_list = to_list(dst) if dst is not None else src_list
        if len(src_list) != len(dst_list):
            raise ValueError("src and dst should have the same length.")

        non_empty_parts = [i for i, n_gathers in enumerate(self.index.n_gathers_by_part) if n_gathers]
        split_pos = np.cumsum([n_gathers for n_gathers in self.index.n_gathers_by_part if n_gathers][:-1])
        combined_batch = type(self)(DatasetIndex(non_empty_parts), dataset=self.dataset, pipeline=self.pipeline)
<<<<<<< HEAD
        for src, dst in zip(src_list, dst_list):
=======
        for src, dst in zip(src_list, dst_list):  # pylint: disable=redefined-argument-from-local
>>>>>>> fca01c5e
            gathers = getattr(self, src)
            if not all(isinstance(gather, Gather) for gather in gathers):
                raise ValueError(f"{src} component contains items that are not instances of Gather class")
            combined_gathers = []
            for gather_chunk in np.split(gathers, split_pos):
                headers = pd.concat([gather.headers for gather in gather_chunk])
                data = np.concatenate([gather.data for gather in gather_chunk])
                combined_gathers.append(Gather(headers, data, gather_chunk[0].samples, gather_chunk[0].survey))
            combined_batch.add_components(dst, init=np.array(combined_gathers))
        return combined_batch

    @action
    def update_field(self, field, src):
        """Update a field with objects from `src` component.

        Parameters
        ----------
        field : Field
            A field to update.
        src : str
            A component of instances to update the cube with. Each of them must have well-defined coordinates.

        Returns
        -------
        self : SeismicBatch
            The batch unchanged.
        """
        if not isinstance(field, Field):
            raise ValueError("Only a Field instance can be updated")
        field.update(getattr(self, src))
        return self

    @action
    def evaluate_field(self, field, src, dst):
        _ = self.init_component(dst=dst)
        field_items = field([item.coords for item in getattr(self, src)])
        for i, item in enumerate(field_items):
            setattr(self[i], dst, item)
        return self

    @action
    def make_model_inputs(self, src, dst, mode='c', axis=0, expand_dims_axis=None):
        """Transform data to be used for model training.

        The method performs two-stage data processing:
        1. Stacks or concatenates input data depending on `mode` parameter along the specified `axis`,
        2. Inserts new axes to the resulting array at positions specified by `expand_dims_axis`.

        Source data to be transformed is passed to `src` argument either as an array-like of `np.ndarray`s or as a
        string, representing a name of batch component to get data from. Since this method is usually called in model
        training pipelines, `BA` named expression can be used to extract a certain attribute from each element of given
        component.

        Examples
        --------
        Given a dataset of individual traces, extract them from a batch of size 3 using `BA` named expression,
        concatenate into a single array, add a dummy axis and save the result into the `inputs` component:
        >>> pipeline = (Pipeline()
        ...     .load(src='survey')
        ...     .make_model_inputs(src=L('survey').data, dst='inputs', mode='c', axis=0, expand_dims_axis=1)
        ... )
        >>> batch = (dataset >> pipeline).next_batch(3)
        >>> batch.inputs.shape
        (3, 1, 1500)

        Parameters
        ----------
        src : src or array-like of np.ndarray
            Either a data to be processed itself or a component name to get it from.
        dst : src
            A component's name to store the combined result in.
        mode : {'c' or 's'}, optional, defaults to 'c'
            A mode that determines how to combine a sequence of arrays into a single one: 'c' stands for concatenating
            and 's' for stacking along the `axis`.
        axis : int or None, optional, defaults to 0
            An axis along which the arrays will be concatenated or stacked. If `mode` is `c`, `None` can be passed
            meaning that the arrays will be flattened before concatenation. Regardless of `mode`, `axis` must be no
            more than `data.ndim` - 1.
        expand_dims_axis : int or None, optional, defaults to None
            Insert new axes at the `expand_dims_axis` position in the expanded array. If `None`, the expansion does not
            occur.

        Returns
        -------
        self : SeismicBatch
            Batch with the resulting `np.ndarray` in the `dst` component.

        Raises
        ------
        ValueError
            If unknown `mode` was passed.
        """
        data = getattr(self, src) if isinstance(src, str) else src
        func = {'c': np.concatenate, 's': np.stack}.get(mode)
        if func is None:
            raise ValueError(f"Unknown mode '{mode}', must be either 'c' or 's'")
        data = func(data, axis=axis)

        if expand_dims_axis is not None:
            data = np.expand_dims(data, axis=expand_dims_axis)
        setattr(self, dst, data)
        return self

    @action(no_eval='dst')
    def split_model_outputs(self, src, dst, shapes):
        """Split data into multiple sub-arrays whose shapes along zero axis are defined by `shapes`.

        Usually gather data for each batch element is stacked or concatenated along zero axis using
        :func:`SeismicBatch.make_model_inputs` before being passed to a model. This method performs a reverse operation
        by splitting the received predictions allowing them to be matched with the corresponding batch elements for
        which they were obtained.

        Examples
        --------
        Given a dataset of individual traces, perform a segmentation model inference for a batch of size 3, split
        predictions and save them to the `outputs` batch component:
        >>> pipeline = (Pipeline()
        ...     .init_model(mode='dynamic', model_class=UNet, name='model', config=config)
        ...     .init_variable('predictions')
        ...     .load(src='survey')
        ...     .make_model_inputs(src=L('survey').data, dst='inputs', mode='c', axis=0, expand_dims_axis=1)
        ...     .predict_model('model', B('inputs'), fetches='predictions', save_to=B('predictions'))
        ...     .split_model_outputs(src='predictions', dst='outputs', shapes=L('survey').shape[0])
        ... )
        >>> batch = (dataset >> pipeline).next_batch(3)

        Each gather in the batch has shape (1, 1500), thus the created model inputs have shape (3, 1, 1500). Model
        predictions have the same shape as inputs:
        >>> batch.inputs.shape
        (3, 1, 1500)
        >>> batch.predictions.shape
        (3, 1, 1500)

        Predictions are split into 3 subarrays with a single trace in each of them to match the number of traces in the
        corresponding gathers:
        >>> len(batch.outputs)
        3
        >>> batch.outputs[0].shape
        (1, 1, 1500)

        Parameters
        ----------
        src : str or array-like of np.ndarray
            Either a data to be processed itself or a component name to get it from.
        dst : str or NamedExpression
            - If `str`, save the resulting sub-arrays into a batch component called `dst`,
            - If `NamedExpression`, save the resulting sub-arrays into the object described by named expression.
        shapes : 1d array-like
            An array with sizes of each sub-array along zero axis after the split. Its length should be generally equal
            to the current batch size and its sum must match the length of data defined by `src`.

        Returns
        -------
        self : SeismicBatch
            The batch with split data.

        Raises
        ------
        ValueError
            If data length does not match the sum of shapes passed.
            If `dst` is not of `str` or `NamedExpression` type.
        """
        data = getattr(self, src) if isinstance(src, str) else src
        shapes = np.cumsum(shapes)
        if shapes[-1] != len(data):
            raise ValueError("Data length must match the sum of shapes passed")
        split_data = np.split(data, shapes[:-1])

        if isinstance(dst, str):
            setattr(self, dst, split_data)
        elif isinstance(dst, NamedExpression):
            dst.set(value=split_data)
        else:
            raise ValueError(f"dst must be either `str` or `NamedExpression`, not {type(dst)}.")
        return self

    @action
    @inbatch_parallel(init='init_component', target='threads')
    def crop(self, pos, src, origins, crop_shape, dst=None, joint=True, n_crops=1, stride=None, **kwargs):
        """Crop batch components.

        Parameters
        ----------
        src : str or list of str
            Components to be cropped. Objects in each of them must implement `crop` method which will be called from
            this method.
        origins : list, tuple, np.ndarray or str
            Origins define top-left corners for each crop or a rule used to calculate them. All array-like values are
            cast to an `np.ndarray` and treated as origins directly, except for a 2-element tuple of `int`, which will
            be treated as a single individual origin.
            If `str`, represents a mode to calculate origins. Two options are supported:
            - "random": calculate `n_crops` crops selected randomly using a uniform distribution over the source data,
              so that no crop crosses data boundaries,
            - "grid": calculate a deterministic uniform grid of origins, whose density is determined by `stride`.
        crop_shape : tuple with 2 elements
            Shape of the resulting crops.
        dst : str or list of str, optional, defaults to None
            Components to store cropped data. If `dst` is `None` cropping is performed inplace.
        joint : bool, optional, defaults to True
            Defines whether to create the same origins for all `src`s if passed `origins` is `str`. Generally used to
            perform joint random cropping of segmentation model input and output.
        n_crops : int, optional, defaults to 1
            The number of generated crops if `origins` is "random".
        stride : tuple with 2 elements, optional, defaults to crop_shape
            Steps between two adjacent crops along both axes if `origins` is "grid". The lower the value is, the more
            dense the grid of crops will be. An extra origin will always be placed so that the corresponding crop will
            fit in the very end of an axis to guarantee complete data coverage with crops regardless of passed
            `crop_shape` and `stride`.
        kwargs : misc, optional
            Additional keyword arguments to pass to `crop` method of the objects being cropped.

        Returns
        -------
        self : SeismicBatch
            The batch with cropped data.

        Raises
        ------
        TypeError
            If `joint` is `True` and `src` contains components of different types.
        ValueError
            If `src` and `dst` have different lengths.
            If `joint` is `True` and `src` contains components of different shapes.
        """
        dst = src if dst is None else dst
        src_list = to_list(src)
        dst_list = to_list(dst)

        if len(src_list) != len(dst_list):
            raise ValueError("src and dst should have the same length.")

        if joint:
            src_shapes = set()
            src_types = set()

            for src in src_list:  # pylint: disable=redefined-argument-from-local
                src_obj = getattr(self, src)[pos]
                src_types.add(type(src_obj))
                src_shapes.add(src_obj.shape)

            if len(src_types) > 1:
                raise TypeError("If joint is True, all src components must be of the same type.")
            if len(src_shapes) > 1:
                raise ValueError("If joint is True, all src components must have the same shape.")
            data_shape = src_shapes.pop()
            origins = make_origins(origins, data_shape, crop_shape, n_crops, stride)

        for src, dst in zip(src_list, dst_list):  # pylint: disable=redefined-argument-from-local
            src_obj = getattr(self, src)[pos]
            src_cropped = src_obj.crop(origins, crop_shape, n_crops, stride, **kwargs)
            setattr(self[pos], dst, src_cropped)

        return self

    @action(no_eval="save_to")
    def calculate_metric(self, metric, *args, metric_name=None, coords_component=None, save_to=None, **kwargs):
        """Calculate a metric for each batch element and store the results into a metric map.

        The passed metric must be either an instance or a subclass of `PipelineMetric` or a `callable`. In the latter
        case, a new instance of `FunctionalMetric` will be created with its `__call__` method defined by the callable.
        The metric is provided with information about the pipeline it was calculated in, which allows restoring a batch
        of data by its spatial coordinates upon interactive metric map plotting.

        Examples
        --------
        1. Calculate a metric, that estimates signal leakage after seismic processing by CDP gathers:

        Create a dataset with surveys before and after processing being merged:
        >>> header_index = ["INLINE_3D", "CROSSLINE_3D"]
        >>> header_cols = "offset"
        >>> survey_before = Survey(path_before, header_index=header_index, header_cols=header_cols, name="before")
        >>> survey_after = Survey(path_after, header_index=header_index, header_cols=header_cols, name="after")
        >>> dataset = SeismicDataset(survey_before, survey_after, mode="m")

        Iterate over the dataset and calculate the metric:
        >>> pipeline = (dataset
        ...     .pipeline()
        ...     .load(src=["before", "after"])
        ...     .calculate_metric(SignalLeakage, "before", "after", velocities=np.linspace(1500, 5500, 100),
        ...                       save_to=V("map", mode="a"))
        ... )
        >>> pipeline.run(batch_size=16, n_epochs=1)

        Extract the created map and plot it:
        >>> leakage_map = pipeline.v("map")
        >>> leakage_map.plot(interactive=True)  # works only in JupyterLab with `%matplotlib widget` magic executed

        2. Calculate standard deviation of gather amplitudes using a lambda-function:
        >>> pipeline = (dataset
        ...     .pipeline()
        ...     .load(src="before")
        ...     .calculate_metric(lambda gather: gather.data.std(), "before", metric_name="std",
        ...                       save_to=V("map", mode="a"))
        ... )
        >>> pipeline.run(batch_size=16, n_epochs=1)
        >>> std_map = pipeline.v("map")
        >>> std_map.plot(interactive=True, plot_component="before")

        Parameters
        ----------
        metric : PipelineMetric or subclass of PipelineMetric or callable
            The metric to calculate.
        metric_name : str, optional
            A name of the metric.
        coords_component : str, optional
            A component name to extract coordinates from. If not given, the first argument passed to the metric
            calculation function is used.
        save_to : NamedExpression
            A named expression to save the constructed `MetricMap` instance to.
        args : misc, optional
            Additional positional arguments to the metric calculation function.
        kwargs : misc, optional
            Additional keyword arguments to the metric calculation function.

        Returns
        -------
        self : SeismicBatch
            The batch with increased `_num_calculated_metrics` counter.

        Raises
        ------
        TypeError
            If wrong type of `metric` is passed.
        ValueError
            If some batch item has `None` coordinates.
        """
        metric = define_pipeline_metric(metric, metric_name)
        unpacked_args, first_arg = metric.unpack_calc_args(self, *args, **kwargs)

        # Calculate metric values and their coordinates
        values = [metric(*args, **kwargs) for args, kwargs in unpacked_args]
        coords_items = first_arg if coords_component is None else getattr(self, coords_component)
        coords = [item.coords for item in coords_items]
        if None in coords:
            raise ValueError("All batch items must have well-defined coordinates")

        # Construct metric map index as a concatenation of dataset part and batch index
        part_indices = []
        for i, ix in enumerate(self.indices):
            if len(ix):
                ix = ix.to_frame(index=False)
                ix.insert(0, "Part", i)
                part_indices.append(ix)
        index = pd.concat(part_indices, ignore_index=True, copy=False)

        # Construct and save the map
        metric = metric.provide_context(pipeline=self.pipeline, calculate_metric_index=self._num_calculated_metrics)
        metric_map = metric.construct_map(coords, values, index=index, calculate_immediately=False)
        if save_to is not None:
            save_data_to(data=metric_map, dst=save_to, batch=self)
        self._num_calculated_metrics += 1
        return self

    @staticmethod
    def _unpack_args(args, batch_item):
        """Replace all names of batch components in `args` with corresponding values from `batch_item`. """
        if not isinstance(args, (list, tuple, str)):
            return args

        unpacked_args = [getattr(batch_item, val) if isinstance(val, str) and val in batch_item.components else val
                         for val in to_list(args)]
        if isinstance(args, str):
            return unpacked_args[0]
        return unpacked_args

    @action
    def plot(self, src, src_kwargs=None, max_width=20, title="{src}: {index}", save_to=None, **common_kwargs):  # pylint: disable=too-many-statements
        """Plot batch components on a grid constructed as follows:
        1. If a single batch component is passed, its objects are plotted side by side on a single line.
        2. Otherwise, each batch element is drawn on a separate line, its components are plotted in the order they
           appear in `src`.

        If the total width of plots on a line exceeds `max_width`, the line is wrapped and the plots that did not fit
        are drawn below.

        This action calls `plot` methods of objects in components in `src`. There are two ways to pass arguments to
        these methods:
        1. `common_kwargs` set defaults for all of them,
        2. `src_kwargs` define specific `kwargs` for an individual component that override those in `common_kwargs`.

        Notes
        -----
        1. `kwargs` from `src_kwargs` take priority over the `common_kwargs` and `title` argument.
        2. `title` is processed differently than in the `plot` methods of objects in `src` components, see its
           description below for more details.

        Parameters
        ----------
        src : str or list of str
            Components to be plotted. Objects in each of them must implement `plot` method which will be called from
            this method.
        src_kwargs : dict or list of dicts, optional, defaults to None
            Additional arguments for plotters of components in `src`.
            If `dict`, defines a mapping from a component or a tuple of them to `plot` arguments, which are stored as
            `dict`s.
            If `list`, each element is a `dict` with arguments for the corresponding component in `src`.
        max_width : float, optional, defaults to 20
            Maximal figure width, measured in inches.
        title : str or dict, optional, defaults to "{src}: {index}"
            Title of subplots. If `dict`, should contain keyword arguments to pass to `matplotlib.axes.Axes.set_title`.
            In this case, the title string is stored under the `label` key.

            The title string may contain variables enclosed in curly braces that are formatted as python f-strings as
            follows:
            - "src" is substituted with the component name of the subplot,
            - "index" is substituted with the index of the current batch element,
            - All other variables are popped from the `title` `dict`.
        save_to : str or dict, optional, defaults to None
            If `str`, a path to save the figure to.
            If `dict`, should contain keyword arguments to pass to `matplotlib.pyplot.savefig`. In this case, the path
            is stored under the `fname` key.
            Otherwise, the figure is not saved.
        common_kwargs : misc, optional
            Additional common arguments to all plotters of components in `src`.

        Returns
        -------
        self : SeismicBatch
            The batch unchanged.

        Raises
        ------
        ValueError
            If the length of `src_kwargs` when passed as a list does not match the length of `src`.
            If any of the components' `plot` method is not decorated with `plotter` decorator.
        """
        # Construct a list of plot kwargs for each component in src
        src_list = to_list(src)
        if src_kwargs is None:
            src_kwargs = [{} for _ in range(len(src_list))]
        elif isinstance(src_kwargs, dict):
            src_kwargs = {src: src_kwargs[keys] for keys in src_kwargs for src in to_list(keys)}
            src_kwargs = [src_kwargs.get(src, {}) for src in src_list]
        else:
            src_kwargs = to_list(src_kwargs)
            if len(src_list) != len(src_kwargs):
                raise ValueError("The length of src_kwargs must match the length of src")

        # Construct a grid of plotters with shape (len(self), len(src_list)) for each of the subplots
        plotters = [[] for _ in range(len(self))]
        for src, kwargs in zip(src_list, src_kwargs):  # pylint: disable=redefined-argument-from-local
            # Merge src kwargs with common kwargs and defaults
            plotter_params = getattr(getattr(self, src)[0].plot, "method_params", {}).get("plotter")
            if plotter_params is None:
                raise ValueError("plot method of each component in src must be decorated with plotter")
            kwargs = {"figsize": plotter_params["figsize"], "title": title, **common_kwargs, **kwargs}

            # Scale subplot figsize if its width is greater than max_width
            width, height = kwargs.pop("figsize")
            if width > max_width:
                height = height * max_width / width
                width = max_width

            title_template = kwargs.pop("title")
            args_to_unpack = set(to_list(plotter_params["args_to_unpack"]))

            for i, index in enumerate(self.flat_indices):
                # Unpack required plotter arguments by getting the value of specified component with given index
                unpacked_args = {}
                for arg_name in args_to_unpack & kwargs.keys():
                    arg_val = kwargs[arg_name]
                    if isinstance(arg_val, dict) and arg_name in arg_val:
                        arg_val[arg_name] = self._unpack_args(arg_val[arg_name], self[i])
                    else:
                        arg_val = self._unpack_args(arg_val, self[i])
                    unpacked_args[arg_name] = arg_val

                # Format subplot title
                if title_template is not None:
                    src_title = as_dict(title_template, key='label')
                    label = src_title.pop("label")
                    format_names = {name for _, name, _, _ in Formatter().parse(label) if name is not None}
                    format_kwargs = {name: src_title.pop(name) for name in format_names if name in src_title}
                    src_title["label"] = label.format(src=src, index=index, **format_kwargs)
                    kwargs["title"] = src_title

                # Create subplotter config
                subplot_config = {
                    "plotter": partial(getattr(self, src)[i].plot, **{**kwargs, **unpacked_args}),
                    "height": height,
                    "width": width,
                }
                plotters[i].append(subplot_config)

        # Flatten all the subplots into a row if a single component was specified
        if len(src_list) == 1:
            plotters = [sum(plotters, [])]

        # Wrap lines of subplots wider than max_width
        split_pos = []
        curr_width = 0
        for i, plotter in enumerate(plotters[0]):
            curr_width += plotter["width"]
            if curr_width > max_width:
                split_pos.append(i)
                curr_width = plotter["width"]
        plotters = sum([np.split(plotters_row, split_pos) for plotters_row in plotters], [])

        # Define axes layout and perform plotting
        fig_width = max(sum(plotter["width"] for plotter in plotters_row) for plotters_row in plotters)
        row_heights = [max(plotter["height"] for plotter in plotters_row) for plotters_row in plotters]
        fig = plt.figure(figsize=(fig_width, sum(row_heights)), tight_layout=True)
        gridspecs = fig.add_gridspec(len(plotters), 1, height_ratios=row_heights)

        for gridspecs_row, plotters_row in zip(gridspecs, plotters):
            n_cols = len(plotters_row)
            col_widths = [plotter["width"] for plotter in plotters_row]

            # Create a dummy axis if row width is less than fig_width in order to avoid row stretching
            if fig_width > sum(col_widths):
                col_widths.append(fig_width - sum(col_widths))
                n_cols += 1

            # Create a gridspec for the current row
            gridspecs_col = gridspecs_row.subgridspec(1, n_cols, width_ratios=col_widths)
            for gridspec, plotter in zip(gridspecs_col, plotters_row):
                plotter["plotter"](ax=fig.add_subplot(gridspec))

        if save_to is not None:
            save_kwargs = as_dict(save_to, key="fname")
            save_figure(fig, **save_kwargs)
        return self<|MERGE_RESOLUTION|>--- conflicted
+++ resolved
@@ -72,11 +72,8 @@
         self._num_calculated_metrics = 0
 
     def __getstate__(self):
-<<<<<<< HEAD
-=======
         """Create pickling state of a batch from its `__dict__`. Don't pickle `dataset` and `pipeline` if
         `enable_fast_pickling` config option is set."""
->>>>>>> fca01c5e
         state = super().__getstate__()
         if config["enable_fast_pickling"]:
             state["_dataset"] = None
@@ -153,8 +150,6 @@
 
     @action
     def combine_gathers(self, src, dst=None):
-<<<<<<< HEAD
-=======
         """Combine all gathers produced by the same survey into a single gather for each component in `src`.
 
         This method allows for more efficient subsequent gather `dump` since:
@@ -174,7 +169,6 @@
         batch : SeismicBatch
             A batch with combined gathers.
         """
->>>>>>> fca01c5e
         if not isinstance(self.index, SeismicIndex):
             return self  # gathers are already combined
 
@@ -186,11 +180,7 @@
         non_empty_parts = [i for i, n_gathers in enumerate(self.index.n_gathers_by_part) if n_gathers]
         split_pos = np.cumsum([n_gathers for n_gathers in self.index.n_gathers_by_part if n_gathers][:-1])
         combined_batch = type(self)(DatasetIndex(non_empty_parts), dataset=self.dataset, pipeline=self.pipeline)
-<<<<<<< HEAD
-        for src, dst in zip(src_list, dst_list):
-=======
         for src, dst in zip(src_list, dst_list):  # pylint: disable=redefined-argument-from-local
->>>>>>> fca01c5e
             gathers = getattr(self, src)
             if not all(isinstance(gather, Gather) for gather in gathers):
                 raise ValueError(f"{src} component contains items that are not instances of Gather class")
