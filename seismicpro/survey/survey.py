--- conflicted
+++ resolved
@@ -1359,8 +1359,8 @@
         coords = metric_data[coords_cols]
         values = metric_data[name]
 
-        metric = SurveyAttribute(name=name)
-        return metric.construct_map(coords, values, index=index, agg=agg, bin_size=bin_size, survey=self)
+        metric = SurveyAttribute(name=name).provide_context(survey=self)
+        return metric.construct_map(coords, values, index=index, agg=agg, bin_size=bin_size)
 
     def construct_header_map(self, col, by, id_cols=None, drop_duplicates=False, agg=None, bin_size=None):
         """Construct a metric map of trace header values aggregated by gather.
@@ -1399,8 +1399,6 @@
         return self._construct_map(self[col], name=col, by=by, id_cols=id_cols, drop_duplicates=drop_duplicates,
                                    agg=agg, bin_size=bin_size)
 
-
-<<<<<<< HEAD
     def construct_fold_map(self, by, id_cols=None, agg=None, bin_size=None):
         """Construct a metric map which stores the number of traces for each gather (fold).
 
@@ -1429,12 +1427,7 @@
             Constructed fold map.
         """
         tmp_map = self._construct_map(np.ones(self.n_traces), name="fold", by=by, id_cols=id_cols, agg="sum")
-        metric = tmp_map.metric
         index = tmp_map.index_data[tmp_map.index_cols]
         coords = tmp_map.index_data[tmp_map.coords_cols]
         values = tmp_map.index_data[tmp_map.metric_name]
-        return metric.construct_map(coords, values, index=index, agg=agg, bin_size=bin_size, survey=self)
-=======
-        metric = SurveyAttribute(name=attribute).provide_context(survey=self)
-        return metric.construct_map(map_data.iloc[:, :2], map_data.iloc[:, 2], agg=agg, bin_size=bin_size)
->>>>>>> db19d261
+        return tmp_map.metric.construct_map(coords, values, index=index, agg=agg, bin_size=bin_size)