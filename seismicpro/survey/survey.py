"""Implements Survey class describing a single SEG-Y file"""

import os
import math
import warnings
from copy import copy
from textwrap import dedent

import cv2
import segyio
import numpy as np
import scipy as sp
import pandas as pd
from tqdm.auto import tqdm
from scipy.interpolate import interp1d
from sklearn.linear_model import LinearRegression

from .headers import load_headers, validate_headers
from .metrics import SurveyAttribute, TracewiseMetric
from .plot_geometry import SurveyGeometryPlot
from .utils import ibm_to_ieee, calculate_trace_stats
from ..gather import Gather
from ..metrics import PartialMetric
from ..containers import GatherContainer, SamplesContainer
<<<<<<< HEAD
from ..utils import to_list, maybe_copy, get_cols, get_coord_cols_by_alias
from ..const import ENDIANNESS, HDR_DEAD_TRACE, HDR_FIRST_BREAK
=======
from ..utils import to_list, maybe_copy, get_cols
from ..const import ENDIANNESS, HDR_DEAD_TRACE, HDR_FIRST_BREAK, HDR_TRACE_POS
>>>>>>> 183d4280


class Survey(GatherContainer, SamplesContainer):  # pylint: disable=too-many-instance-attributes
    """A class representing a single SEG-Y file.

    In order to reduce memory footprint, `Survey` instance does not store trace data, but only a requested subset of
    trace headers and general file meta such as `samples` and `sample_rate`. Trace data can be obtained by generating
    an instance of `Gather` class by calling either :func:`~Survey.get_gather` or :func:`~Survey.sample_gather`
    method.

    The resulting gather type depends on `header_index` argument passed during `Survey` creation: traces are grouped
    into gathers by the common value of headers, defined by `header_index`. Some frequently used values of
    `header_index` are:
    - 'TRACE_SEQUENCE_FILE' - to get individual traces,
    - 'FieldRecord' - to get common source gathers,
    - ['GroupX', 'GroupY'] - to get common receiver gathers,
    - ['INLINE_3D', 'CROSSLINE_3D'] - to get common midpoint gathers.

    `header_cols` argument specifies all other trace headers to load to further be available in gather processing
    pipelines. All loaded headers are stored in a `headers` attribute as a `pd.DataFrame` with `header_index` columns
    set as its index.

    Values of both `header_index` and `header_cols` must be any of those specified in
    https://segyio.readthedocs.io/en/latest/segyio.html#trace-header-keys except for `UnassignedInt1` and
    `UnassignedInt2` since they are treated differently from all other headers by `segyio`. Also, `TRACE_SEQUENCE_FILE`
    header is not loaded from the file but always automatically reconstructed.

    The survey sample rate is calculated by two values stored in:
    - bytes 3217-3218 of the binary header, called `Interval` in `segyio`,
    - bytes 117-118 of the trace header of the first trace in the file, called `TRACE_SAMPLE_INTERVAL` in `segyio`.
    If both of them are present and equal or only one of them is well-defined (non-zero), it is used as a sample rate.
    Otherwise, an error is raised.

    If `INLINE_3D`, `CROSSLINE_3D`, `CDP_X` and `CDP_Y` trace headers are loaded, field geometry is automatically
    inferred on survey construction which allows accessing:
    - Some geometry-related attributes of a survey, such as `area`, `perimeter` and `bin_size`,
    - `coords_to_bins` and `bins_to_coords` methods which convert geographic coordinates to bins and back respectively,
    - `dist_to_bin_contours` and `dist_to_geographic_contours` methods which calculate distances from points to a
      contour of the survey in bin and geographic coordinates respectively.

    Examples
    --------
    Create a survey of common source gathers and get a randomly selected gather from it:
    >>> survey = Survey(path, header_index="FieldRecord", header_cols=["TraceNumber", "offset"])
    >>> gather = survey.sample_gather()

    Parameters
    ----------
    path : str
        A path to the source SEG-Y file.
    header_index : str or list of str
        Trace headers to be used to group traces into gathers. Must be any of those specified in
        https://segyio.readthedocs.io/en/latest/segyio.html#trace-header-keys except for `UnassignedInt1` and
        `UnassignedInt2`.
    header_cols : str or list of str or "all", optional
        Extra trace headers to load. Must be any of those specified in
        https://segyio.readthedocs.io/en/latest/segyio.html#trace-header-keys except for `UnassignedInt1` and
        `UnassignedInt2`.
        If not given, only headers from `header_index` are loaded and `TRACE_SEQUENCE_FILE` header is reconstructed
        automatically if not in the index.
        If "all", all available headers are loaded.
    name : str, optional
        Survey name. If not given, source file name is used. This name is mainly used to identify the survey when it is
        added to an index, see :class:`~index.SeismicIndex` docs for more info.
    limits : int or tuple or slice, optional
        Default time limits to be used during trace loading and survey statistics calculation. `int` or `tuple` are
        used as arguments to init a `slice` object. If not given, whole traces are used. Measured in samples.
    validate : bool, optional, defaults to True
        Whether to perform trace headers validation.
    endian : {"big", "msb", "little", "lsb"}, optional, defaults to "big"
        SEG-Y file endianness.
    chunk_size : int, optional, defaults to 25000
        The number of traces to load by each of spawned processes.
    n_workers : int, optional
        The maximum number of simultaneously spawned processes to load trace headers. Defaults to the number of cpu
        cores.
    bar : bool, optional, defaults to True
        Whether to show survey loading progress bar.
    use_segyio_trace_loader : bool, optional, defaults to False
        Whether to use `segyio` trace loading methods or try optimizing data fetching using `numpy` memory mapping. May
        degrade performance if enabled.

    Attributes
    ----------
    path : str
        An absolute path to the source SEG-Y file.
    name : str
        Survey name.
    samples : 1d np.ndarray of floats
        Recording time for each trace value. Measured in milliseconds.
    sample_rate : float
        Sample rate of seismic traces. Measured in milliseconds.
    limits : slice
        Default time limits to be used during trace loading and survey statistics calculation. Measured in samples.
    segy_handler : segyio.segy.SegyFile
        Source SEG-Y file handler.
    has_stats : bool
        Whether the survey has trace statistics calculated. `False` until `collect_stats` method is called.
    min : np.float32 or None
        Minimum trace value. `None` until trace statistics are calculated.
    max : np.float32 or None
        Maximum trace value. `None` until trace statistics are calculated.
    mean : np.float32 or None
        Mean trace value. `None` until trace statistics are calculated.
    std : np.float32 or None
        Standard deviation of trace values. `None` until trace statistics are calculated.
    quantile_interpolator : scipy.interpolate.interp1d or None
        Interpolator of trace values quantiles. `None` until trace statistics are calculated.
    n_dead_traces : int or None
        The number of traces with constant value (dead traces). `None` until `mark_dead_traces` method is called.
    has_inferred_geometry : bool
        Whether the survey has inferred geometry. `True` if `INLINE_3D`, `CROSSLINE_3D`, `CDP_X` and `CDP_Y` trace
        headers are loaded on survey instantiation or `infer_geometry` method is explicitly called.
    is_2d : bool or None
        Whether the survey is 2D. `None` until survey geometry is inferred.
    is_stacked : bool or None
        Whether the survey is stacked. `None` until survey geometry is inferred.
    n_bins : int or None
        The number of bins in the survey. `None` until survey geometry is inferred.
    bin_size : np.ndarray with 2 elements or None
        Bin sizes in meters along inline and crossline directions. `None` until survey geometry is inferred.
    inline_length : float or None
        Maximum field length along inline direction in meters. `None` until survey geometry is inferred.
    crossline_length : float or None
        Maximum field length along crossline direction in meters. `None` until survey geometry is inferred.
    area : float or None
        Field area in squared meters. `None` until survey geometry is inferred.
    perimeter : float or None
        Field perimeter in meters. `None` until survey geometry is inferred.
    bin_contours : tuple of np.ndarray or None
        Contours of all connected components of the field in bin coordinates. `None` until survey geometry is inferred.
    geographic_contours : tuple of np.ndarray or None
        Contours of all connected components of the field in geographic coordinates. `None` until survey geometry is
        inferred.
    """

    # pylint: disable-next=too-many-arguments, too-many-statements
    def __init__(self, path, header_index, header_cols=None, name=None, limits=None, validate=True, endian="big",
                 chunk_size=25000, n_workers=None, bar=True, use_segyio_trace_loader=False):
        self.path = os.path.abspath(path)
        self.name = os.path.splitext(os.path.basename(self.path))[0] if name is None else name

        # Forbid loading UnassignedInt1 and UnassignedInt2 headers since they are treated differently from all other
        # headers by `segyio`
        allowed_headers = set(segyio.tracefield.keys.keys()) - {"UnassignedInt1", "UnassignedInt2"}

        header_index = to_list(header_index)
        if header_cols is None:
            header_cols = set()
        elif header_cols == "all":
            header_cols = allowed_headers
        else:
            header_cols = set(to_list(header_cols))

        # TRACE_SEQUENCE_FILE is not loaded but reconstructed manually since sometimes it is undefined in the file but
        # we rely on it during gather loading
        headers_to_load = (set(header_index) | header_cols) - {"TRACE_SEQUENCE_FILE"}

        unknown_headers = headers_to_load - allowed_headers
        if unknown_headers:
            raise ValueError(f"Unknown headers {', '.join(unknown_headers)}")

        # Open the SEG-Y file and memory map it
        if endian not in ENDIANNESS:
            raise ValueError(f"Unknown endian, must be one of {', '.join(ENDIANNESS)}")
        self.endian = endian
        self.segy_handler = segyio.open(self.path, mode="r", endian=endian, ignore_geometry=True)
        self.segy_handler.mmap()

        # Get attributes from the source SEG-Y file.
        self.file_sample_rate = self._infer_sample_rate()
        self.file_samples = (np.arange(self.segy_handler.trace.shape) * self.file_sample_rate).astype(np.float32)

        # Set samples and sample_rate according to passed `limits`.
        self.limits = None
        self.samples = None
        self.sample_rate = None
        self.set_limits(limits)

        # Load trace headers
        file_metrics = self.segy_handler.xfd.metrics()
        self.segy_format = file_metrics["format"]
        self.trace_data_offset = file_metrics["trace0"]
        self.n_file_traces = file_metrics["tracecount"]
        headers = load_headers(path, headers_to_load, trace_data_offset=self.trace_data_offset,
                               trace_size=file_metrics["trace_bsize"], n_traces=self.n_file_traces,
                               endian=endian, chunk_size=chunk_size, n_workers=n_workers, bar=bar)

        # Reconstruct TRACE_SEQUENCE_FILE header
        tsf_dtype = np.int32 if len(headers) < np.iinfo(np.int32).max else np.int64
        headers["TRACE_SEQUENCE_FILE"] = np.arange(1, self.segy_handler.tracecount+1, dtype=tsf_dtype)

        # Sort headers by the required index in order to optimize further subsampling and merging. Sorting preserves
        # trace order from the file within each gather.
        headers.set_index(header_index, inplace=True)
        headers.sort_index(kind="stable", inplace=True)

        # Set loaded survey headers and construct its fast indexer
        self._headers = None
        self._indexer = None
        self.headers = headers

        # Validate trace headers for consistency
        if validate:
            self.validate_headers()

        # Data format code defined by bytes 3225–3226 of the binary header that can be conveniently loaded using numpy
        # memmap. Currently only 3-byte integers (codes 7 and 15) and 4-byte fixed-point floats (code 4) are not
        # supported and result in a fallback to loading using segyio.
        endian_str = ">" if self.endian in {"big", "msb"} else "<"
        format_to_mmap_dtype = {
            1: np.uint8,  # IBM 4-byte float: read as 4 bytes and then manually transformed to an IEEE float32
            2: endian_str + "i4",
            3: endian_str + "i2",
            5: endian_str + "f4",
            6: endian_str + "f8",
            8: np.int8,
            9: endian_str + "i8",
            10: endian_str + "u4",
            11: endian_str + "u2",
            12: endian_str + "u8",
            16: np.uint8,
        }

        # Optionally create a memory map over traces data
        self.trace_dtype = self.segy_handler.dtype  # Appropriate data type of a buffer to load a trace into
        self.segy_trace_dtype = format_to_mmap_dtype.get(self.segy_format)  # Physical data type of traces on disc
        self.use_segyio_trace_loader = use_segyio_trace_loader or self.segy_trace_dtype is None
        self.traces_mmap = self._construct_traces_mmap()

        # Define all stats-related attributes
        self.has_stats = False
        self.min = None
        self.max = None
        self.mean = None
        self.std = None
        self.quantile_interpolator = None
        self.n_dead_traces = None

        # Define all geometry-related attributes and automatically infer field geometry if required headers are loaded
        self.has_inferred_geometry = False
        self._bins_to_coords_reg = None
        self._coords_to_bins_reg = None
        self.n_bins = None
        self.is_stacked = None
        self.bin_size = None  # m
        self.inline_length = None  # m
        self.crossline_length = None  # m
        self.area = None  # m^2
        self.perimeter = None  # m
        self.bin_contours = None
        self.geographic_contours = None
        self.is_2d = None
        if {"INLINE_3D", "CROSSLINE_3D", "CDP_X", "CDP_Y"} <= headers_to_load:
            self.infer_geometry()

    def _infer_sample_rate(self):
        """Get sample rate from file headers."""
        bin_sample_rate = self.segy_handler.bin[segyio.BinField.Interval]
        trace_sample_rate = self.segy_handler.header[0][segyio.TraceField.TRACE_SAMPLE_INTERVAL]
        # 0 means undefined sample rate, so it is removed from the set of sample rate values.
        union_sample_rate = {bin_sample_rate, trace_sample_rate} - {0}
        if len(union_sample_rate) != 1:
            raise ValueError("Cannot infer sample rate from file headers: either both `Interval` (bytes 3217-3218 in "
                             "the binary header) and `TRACE_SAMPLE_INTERVAL` (bytes 117-118 in the header of the "
                             "first trace are undefined or they have different values.")
        return union_sample_rate.pop() / 1000  # Convert sample rate from microseconds to milliseconds

    def _construct_traces_mmap(self):
        """Memory map traces data."""
        if self.use_segyio_trace_loader:
            return None
        trace_shape = self.n_file_samples if self.segy_format != 1 else (self.n_file_samples, 4)
        mmap_trace_dtype = np.dtype([("headers", np.uint8, 240), ("trace", self.segy_trace_dtype, trace_shape)])
        return np.memmap(filename=self.path, mode="r", shape=self.n_file_traces, dtype=mmap_trace_dtype,
                         offset=self.trace_data_offset)["trace"]

    @property
    def n_file_samples(self):
        """int: Trace length in samples in the source SEG-Y file."""
        return len(self.file_samples)

    @property
    def dead_traces_marked(self):
        """bool: `mark_dead_traces` called."""
        return self.n_dead_traces is not None

    @GatherContainer.headers.setter
    def headers(self, headers):
        """Reconstruct trace positions on each headers assignment."""
        GatherContainer.headers.fset(self, headers)
        htp_dtype = np.int32 if len(headers) < np.iinfo(np.int32).max else np.int64
        self.headers[HDR_TRACE_POS] = np.arange(self.n_traces, dtype=htp_dtype)

    def __del__(self):
        """Close SEG-Y file handler on survey destruction."""
        self.segy_handler.close()

    def __getstate__(self):
        """Create a survey's pickling state from its `__dict__` by setting SEG-Y file handler and memory mapped trace
        data to `None`."""
        state = copy(self.__dict__)
        state["segy_handler"] = None
        state["traces_mmap"] = None
        return state

    def __setstate__(self, state):
        """Recreate a survey from unpickled state, reopen its source SEG-Y file and reconstruct a memory map over
        traces data."""
        self.__dict__ = state
        self.segy_handler = segyio.open(self.path, ignore_geometry=True)
        self.segy_handler.mmap()
        self.traces_mmap = self._construct_traces_mmap()

    def __str__(self):
        """Print survey metadata including information about the source file, field geometry if it was inferred and
        trace statistics if they were calculated."""
        offsets = self.headers.get('offset')
        offset_range = f'[{np.min(offsets)} m, {np.max(offsets)} m]' if offsets is not None else None
        msg = f"""
        Survey path:               {self.path}
        Survey name:               {self.name}
        Survey size:               {os.path.getsize(self.path) / (1024**3):4.3f} GB

        Indexed by:                {', '.join(to_list(self.indexed_by))}
        Number of gathers:         {self.n_gathers}
        Number of traces:          {self.n_traces}
        Trace length:              {self.n_samples} samples
        Sample rate:               {self.sample_rate} ms
        Times range:               [{min(self.samples)} ms, {max(self.samples)} ms]
        Offsets range:             {offset_range}
        """

        if self.has_inferred_geometry:
            msg += f"""
        Field geometry:
        Dimensionality:            {"2D" if self.is_2d else "3D"}
        Is stacked:                {self.is_stacked}
        Number of bins:            {self.n_bins}
        Area:                      {(self.area / 1000**2):.2f} km^2
        Perimeter:                 {(self.perimeter / 1000):.2f} km
        Inline bin size:           {self.bin_size[0]:.1f} m
        Crossline bin size:        {self.bin_size[1]:.1f} m
        Inline length:             {(self.inline_length / 1000):.2f} km
        Crossline length:          {(self.crossline_length / 1000):.2f} km
        """

        if self.has_stats:
            msg += f"""
        Survey statistics:
        mean | std:                {self.mean:>10.2f} | {self.std:<10.2f}
         min | max:                {self.min:>10.2f} | {self.max:<10.2f}
         q01 | q99:                {self.get_quantile(0.01):>10.2f} | {self.get_quantile(0.99):<10.2f}
        """

        if self.dead_traces_marked:
            msg += f"""
        Number of dead traces:     {self.n_dead_traces}
        """
        return dedent(msg).strip()

    def info(self):
        """Print survey metadata including information about the source file, field geometry if it was inferred and
        trace statistics if they were calculated."""
        print(self)

    def validate_headers(self, offset_atol=10, cdp_atol=10, elev_atol=5, elev_radius=50):
        """Validate trace headers by checking that:
        - All headers are not empty,
        - Trace identifier (FieldRecord, TraceNumber) has no duplicates,
        - Traces with the same shot index (FieldRecord) do not have different coordinates (SourceX, SourceY),
        - Traces do not have signed offsets,
        - Offsets in trace headers coincide with distances between shots (SourceX, SourceY) and receivers (GroupX,
        GroupY),
        - Mapping from geographic (CDP_X, CDP_Y) to line-based (INLINE_3D/CROSSLINE_3D) coordinates and back is unique,
        - Coordinates of a midpoint (CDP_X, CDP_Y) matches those of the corresponding shot (SourceX, SourceY) and
        receiver (GroupX, GroupY),
        - Surface elevation of a shot (SourceSurfaceElevation) or receiver (ReceiverGroupElevation) is the same for all
        its traces,
        - Elevation-related headers (ReceiverGroupElevation, SourceSurfaceElevation) have consistent ranges.

        If any of the checks fail, a warning is displayed.

        Parameters
        ----------
        offset_atol : int, optional, defaults to 10
            Maximum allowed difference between a trace offset and the distance between its shot and receiver.
        cdp_atol : int, optional, defaults to 10
            Maximum allowed difference between coordinates of a trace CDP and the midpoint between its shot and
            receiver.
        elev_atol : int, optional, defaults to 5
            Maximum allowed difference between surface elevation at a given shot/receiver location and mean elevation
            of all shots and receivers within a radius defined by `elev_radius`.
        elev_radius : int, optional, defaults to 50
            Radius of the neighborhood to estimate mean surface elevation.
        """
        validate_headers(self.headers, offset_atol=offset_atol, cdp_atol=cdp_atol, elev_atol=elev_atol,
                         elev_radius=elev_radius)

    #------------------------------------------------------------------------#
    #                        Geometry-related methods                        #
    #------------------------------------------------------------------------#

    def _get_field_mask(self):
        """Get a binary mask of the field with ones set for bins with at least one trace and zeros otherwise. Mask
        origin corresponds to a bin with minimum inline and crossline over the field and is also returned."""
        # Find unique pairs of inlines and crosslines, drop_duplicates is way faster than np.unique
        lines = pd.DataFrame(self[["INLINE_3D", "CROSSLINE_3D"]]).drop_duplicates().values

        # Construct a binary mask of a field where True value is set for bins containing at least one trace
        # and False otherwise
        origin = lines.min(axis=0)
        normed_lines = lines - origin
        field_mask = np.zeros(normed_lines.max(axis=0) + 1, dtype=np.uint8)
        field_mask[normed_lines[:, 0], normed_lines[:, 1]] = 1
        return field_mask, origin

    def infer_geometry(self):
        """Infer survey geometry by estimating the following entities:
        1. Survey dimensionality (2D/3D),
        2. Pre- or post-stack flag,
        3. Number of bins and bin size,
        4. Lengths along inline and crossline directions,
        5. Area and perimeter,
        6. Field contours in geographic and bin coordinate systems,
        7. Mappings from geographic coordinates to bins and back.

        After the method is executed `has_inferred_geometry` flag is set to `True` and all the calculated values can be
        obtained via corresponding attributes.

        Returns
        -------
        survey : Survey
            The survey with inferred geometry. Sets `has_inferred_geometry` flag to `True` and updates geometry-related
            attributes inplace.
        """
        coords_cols = ["CDP_X", "CDP_Y"]
        bins_cols = ["INLINE_3D", "CROSSLINE_3D"]
        cols = coords_cols + bins_cols

        # Construct a mapping from bins to their coordinates and back
        bins_to_coords = pd.DataFrame(self[cols], columns=cols)
        bins_to_coords = bins_to_coords.groupby(bins_cols, sort=False, as_index=False).agg("mean")
        bins_to_coords_reg = LinearRegression(copy_X=False, n_jobs=-1)
        bins_to_coords_reg.fit(bins_to_coords[bins_cols], bins_to_coords[coords_cols])
        coords_to_bins_reg = LinearRegression(copy_X=False, n_jobs=-1)
        coords_to_bins_reg.fit(bins_to_coords[coords_cols], bins_to_coords[bins_cols])

        # Compute field contour
        field_mask, origin = self._get_field_mask()
        bin_contours = cv2.findContours(field_mask.T, cv2.RETR_EXTERNAL, cv2.CHAIN_APPROX_SIMPLE, offset=origin)[0]
        geographic_contours = tuple(bins_to_coords_reg.predict(contour[:, 0])[:, None].astype(np.float32)
                                    for contour in bin_contours)
        perimeter = sum(cv2.arcLength(contour, closed=True) for contour in geographic_contours)

        # Set all geometry-related attributes
        self.has_inferred_geometry = True
        self._bins_to_coords_reg = bins_to_coords_reg
        self._coords_to_bins_reg = coords_to_bins_reg
        self.n_bins = len(bins_to_coords)
        self.is_stacked = (self.n_traces == self.n_bins)
        self.bin_size = np.diag(sp.linalg.polar(bins_to_coords_reg.coef_)[1])
        self.inline_length = (np.ptp(bins_to_coords["INLINE_3D"]) + 1) * self.bin_size[0]
        self.crossline_length = (np.ptp(bins_to_coords["CROSSLINE_3D"]) + 1) * self.bin_size[1]
        self.area = self.n_bins * np.prod(self.bin_size)
        self.perimeter = perimeter
        self.bin_contours = bin_contours
        self.geographic_contours = geographic_contours
        self.is_2d = np.isclose(self.area, 0)
        return self

    @staticmethod
    def _cast_coords(coords, transformer):
        """Linearly convert `coords` from one coordinate system to another according to a passed `transformer`."""
        if transformer is None:
            raise ValueError("Survey geometry was not inferred, call `infer_geometry` method first.")
        coords = np.array(coords)
        is_coords_1d = (coords.ndim == 1)
        coords = np.atleast_2d(coords)
        transformed_coords = transformer.predict(coords)
        if is_coords_1d:
            return transformed_coords[0]
        return transformed_coords

    def coords_to_bins(self, coords):
        """Convert `coords` from geographic coordinate system to floating-valued bins.

        Notes
        -----
        Before calling this method, survey geometry must be inferred using :func:`~Survey.infer_geometry`.

        Parameters
        ----------
        coords : array-like with 2 elements or 2d array-like with shape (n_coords, 2)
            Geographic coordinates to be converted to bins.

        Returns
        -------
        bins : np.ndarray with 2 elements or 2d np.ndarray with shape (n_coords, 2)
            Floating-valued bin for each coordinate from `coords`. Has the same shape as `coords`.

        Raises
        ------
        ValueError
            If survey geometry was not inferred.
        """
        return self._cast_coords(coords, self._coords_to_bins_reg)

    def bins_to_coords(self, bins):
        """Convert `bins` to coordinates in geographic coordinate system.

        Notes
        -----
        Before calling this method, survey geometry must be inferred using :func:`~Survey.infer_geometry`.

        Parameters
        ----------
        bins : array-like with 2 elements or 2d array-like with shape (n_bins, 2)
            Bins to be converted to geographic coordinates.

        Returns
        -------
        coords : np.ndarray with 2 elements or 2d np.ndarray with shape (n_bins, 2)
            Floating-valued geographic coordinates for each bin from `bins`. Has the same shape as `bins`.

        Raises
        ------
        ValueError
            If survey geometry was not inferred.
        """
        return self._cast_coords(bins, self._bins_to_coords_reg)

    @staticmethod
    def _dist_to_contours(coords, contours):
        """Calculate minimum signed distance from points in `coords` to each contour in `contours`."""
        if contours is None:
            raise ValueError("Survey geometry was not inferred, call `infer_geometry` method first.")
        coords = np.array(coords, dtype=np.float32)
        is_coords_1d = (coords.ndim == 1)
        coords = np.atleast_2d(coords)
        dist = np.empty(len(coords), dtype=np.float32)
        for i, coord in enumerate(coords):
            dists = [cv2.pointPolygonTest(contour, coord, measureDist=True) for contour in contours]
            dist[i] = dists[np.abs(dists).argmin()]
        if is_coords_1d:
            return dist[0]
        return dist

    def dist_to_geographic_contours(self, coords):
        """Calculate signed distances from each of `coords` to the field contour in geographic coordinate system.

        Returned values may by positive (inside the contour), negative (outside the contour) or zero (on an edge).

        Notes
        -----
        Before calling this method, survey geometry must be inferred using :func:`~Survey.infer_geometry`.

        Parameters
        ----------
        coords : array-like with 2 elements or 2d array-like with shape (n_coords, 2)
            Geographic coordinates to estimate distance to field contour for.

        Returns
        -------
        dist : np.float32 or np.ndarray with shape (n_coords,)
            Signed distances from each of `coords` to the field contour in geographic coordinate system. Matches the
            length of `coords`.

        Raises
        ------
        ValueError
            If survey geometry was not inferred.
        """
        return self._dist_to_contours(coords, self.geographic_contours)

    def dist_to_bin_contours(self, bins):
        """Calculate signed distances from each of `bins` to the field contour in bin coordinate system.

        Returned values may by positive (inside the contour), negative (outside the contour) or zero (on an edge).

        Notes
        -----
        Before calling this method, survey geometry must be inferred using :func:`~Survey.infer_geometry`.

        Parameters
        ----------
        bins : array-like with 2 elements or 2d array-like with shape (n_bins, 2)
            Bin coordinates to estimate distance to field contour for.

        Returns
        -------
        dist : np.float32 or np.ndarray with shape (n_bins,)
            Signed distances from each of `bins` to the field contour in bin coordinate system. Matches the length of
            `coords`.

        Raises
        ------
        ValueError
            If survey geometry was not inferred.
        """
        return self._dist_to_contours(bins, self.bin_contours)

    #------------------------------------------------------------------------#
    #                     Statistics computation methods                     #
    #------------------------------------------------------------------------#

    # pylint: disable-next=too-many-statements
    def collect_stats(self, indices=None, n_quantile_traces=100000, quantile_precision=2, limits=None,
                      chunk_size=10000, bar=True):
        """Collect the following statistics by iterating over survey traces:
        1. Min and max amplitude,
        2. Mean amplitude and trace standard deviation,
        3. Approximation of trace data quantiles with given precision.

        Since fair quantile calculation requires simultaneous loading of all traces from the file we avoid such memory
        overhead by calculating approximate quantiles for a small subset of `n_quantile_traces` traces selected
        randomly. Only a set of quantiles defined by `quantile_precision` is calculated, the rest of them are linearly
        interpolated by the collected ones.

        After the method is executed `has_stats` flag is set to `True` and all the calculated values can be obtained
        via corresponding attributes.

        Parameters
        ----------
        indices : pd.Index, optional
            A subset of survey headers indices to collect stats for. If not given, statistics are calculated for the
            whole survey.
        n_quantile_traces : positive int, optional, defaults to 100000
            The number of traces to use for quantiles estimation.
        quantile_precision : positive int, optional, defaults to 2
            Calculate an approximate quantile for each q with `quantile_precision` decimal places. All other quantiles
            will be linearly interpolated on request.
        limits : int or tuple or slice, optional
            Time limits to be used for statistics calculation. `int` or `tuple` are used as arguments to init a `slice`
            object. If not given, `limits` passed to `__init__` are used. Measured in samples.
        chunk_size : int, optional, defaults to 10000
            The number of traces to be processed at once.
        bar : bool, optional, defaults to True
            Whether to show a progress bar.

        Returns
        -------
        survey : Survey
            The survey with collected stats. Sets `has_stats` flag to `True` and updates statistics attributes inplace.
        """
        if not self.dead_traces_marked or self.n_dead_traces:
            warnings.warn("The survey was not checked for dead traces or they were not removed. "
                          "Run `remove_dead_traces` first.", RuntimeWarning)

        limits = self.limits if limits is None else self._process_limits(limits)
        headers = self.headers
        if indices is not None:
            headers = self.get_headers_by_indices(indices)
        n_traces = len(headers)

        if n_quantile_traces < 0:
            raise ValueError("n_quantile_traces must be non-negative")
        # Clip n_quantile_traces if it's greater than the total number of traces
        n_quantile_traces = min(n_traces, n_quantile_traces)

        # Sort traces by TRACE_SEQUENCE_FILE: sequential access to trace amplitudes is much faster than random
        traces_pos = np.sort(get_cols(headers, "TRACE_SEQUENCE_FILE") - 1)
        quantile_traces_mask = np.zeros(n_traces, dtype=np.bool_)
        quantile_traces_mask[np.random.choice(n_traces, size=n_quantile_traces, replace=False)] = True

        # Split traces by chunks
        n_chunks, last_chunk_size = divmod(n_traces, chunk_size)
        chunk_sizes = [chunk_size] * n_chunks
        if last_chunk_size:
            n_chunks += 1
            chunk_sizes += [last_chunk_size]
        chunk_borders = np.cumsum(chunk_sizes[:-1])
        chunk_traces_pos = np.split(traces_pos, chunk_borders)
        chunk_quantile_traces_mask = np.split(quantile_traces_mask, chunk_borders)

        # Define buffers. chunk_mean, chunk_var and chunk_weights have float64 dtype to be numerically stable
        quantile_traces_buffer = []
        global_min, global_max = np.float32("inf"), np.float32("-inf")
        mean_buffer = np.empty(n_chunks, dtype=np.float64)
        var_buffer = np.empty(n_chunks, dtype=np.float64)
        chunk_weights = np.array(chunk_sizes, dtype=np.float64) / n_traces

        # Accumulate min, max, mean and var values of traces chunks
        bar_desc = f"Calculating statistics for traces in survey {self.name}"
        with tqdm(total=n_traces, desc=bar_desc, disable=not bar) as pbar:
            for i, (chunk_pos, chunk_quantile_mask) in enumerate(zip(chunk_traces_pos, chunk_quantile_traces_mask)):
                chunk_traces = self.load_traces(chunk_pos, limits=limits)
                if chunk_quantile_mask.any():
                    quantile_traces_buffer.append(chunk_traces[chunk_quantile_mask].ravel())

                chunk_min, chunk_max, chunk_mean, chunk_var = calculate_trace_stats(chunk_traces.ravel())
                global_min = min(chunk_min, global_min)
                global_max = max(chunk_max, global_max)
                mean_buffer[i] = chunk_mean
                var_buffer[i] = chunk_var
                pbar.update(len(chunk_traces))

        # Calculate global survey mean and variance by its values in chunks
        global_mean = np.average(mean_buffer, weights=chunk_weights)
        global_var = np.average(var_buffer + (mean_buffer - global_mean)**2, weights=chunk_weights)

        # Cast all calculated statistics to float32
        self.min = np.float32(global_min)
        self.max = np.float32(global_max)
        self.mean = np.float32(global_mean)
        self.std = np.float32(np.sqrt(global_var))

        if n_quantile_traces == 0:
            q = [0, 1]
            quantiles = [self.min, self.max]
        else:
            # Calculate all q-quantiles from 0 to 1 with step 1 / 10**quantile_precision
            q = np.round(np.linspace(0, 1, num=10**quantile_precision), decimals=quantile_precision)
            quantiles = np.nanquantile(np.concatenate(quantile_traces_buffer), q=q)
            # 0 and 1 quantiles are replaced with actual min and max values respectively
            quantiles[0], quantiles[-1] = self.min, self.max
        self.quantile_interpolator = interp1d(q, quantiles)

        self.has_stats = True
        return self

    def get_quantile(self, q):
        """Calculate an approximation of the `q`-th quantile of the survey data.

        Notes
        -----
        Before calling this method, survey statistics must be calculated using :func:`~Survey.collect_stats`.

        Parameters
        ----------
        q : float or array-like of floats
            Quantile or a sequence of quantiles to compute, which must be between 0 and 1 inclusive.

        Returns
        -------
        quantile : float or array-like of floats
            Approximate `q`-th quantile values. Has the same shape as `q`.

        Raises
        ------
        ValueError
            If survey statistics were not calculated.
        """
        if not self.has_stats:
            raise ValueError('Global statistics were not calculated, call `Survey.collect_stats` first.')
        quantiles = self.quantile_interpolator(q).astype(np.float32)
        # return the same type as q: either single float or array-like
        return quantiles.item() if quantiles.ndim == 0 else quantiles

    def mark_dead_traces(self, limits=None, bar=True):
        """Mark dead traces (those having constant amplitudes) by setting a value of a new `DeadTrace`
        header to `True` and store the overall number of dead traces in the `n_dead_traces` attribute.

        Parameters
        ----------
        limits : int or tuple or slice, optional
            Time limits to be used to detect dead traces. `int` or `tuple` are used as arguments to init a `slice`
            object. If not given, `limits` passed to `__init__` are used. Measured in samples.
        bar : bool, optional, defaults to True
            Whether to show a progress bar.

        Returns
        -------
        survey : Survey
            The same survey with a new `DeadTrace` header created.
        """

        limits = self.limits if limits is None else self._process_limits(limits)

        traces_pos = self["TRACE_SEQUENCE_FILE"] - 1
        n_samples = len(self.file_samples[limits])

        trace = np.empty(n_samples, dtype=self.trace_dtype)

        dead_indices = []
        for tr_index, pos in tqdm(enumerate(traces_pos), desc=f"Detecting dead traces for survey {self.name}",
                                  total=len(self.headers), disable=not bar):
            self.load_trace_segyio(buf=trace, index=pos, limits=limits, trace_length=n_samples)
            trace_min, trace_max, *_ = calculate_trace_stats(trace)

            if math.isclose(trace_min, trace_max):
                dead_indices.append(tr_index)

        self.n_dead_traces = len(dead_indices)
        self.headers[HDR_DEAD_TRACE] = False
        self.headers.iloc[dead_indices, self.headers.columns.get_loc(HDR_DEAD_TRACE)] = True

        return self

    #------------------------------------------------------------------------#
    #                            Loading methods                             #
    #------------------------------------------------------------------------#

    def load_trace_segyio(self, buf, index, limits, trace_length):
        """Load a single trace from a SEG-Y file by its position.

        In order to optimize trace loading process, we use `segyio`'s low-level function `xfd.gettr`. Description of
        its arguments is given below:
            1. A buffer to write the loaded trace to,
            2. An index of the trace in a SEG-Y file to load,
            3. Unknown arg (always 1),
            4. Unknown arg (always 1),
            5. An index of the first trace element to load,
            6. An index of the last trace element to load,
            7. Trace element loading step,
            8. The overall number of samples to load.

        Parameters
        ----------
        buf : 1d np.ndarray of self.trace_dtype
            An empty array to save the loaded trace.
        index : int
            Trace position in the file.
        limits : slice
            Trace time range to load. Measured in samples.
        trace_length : int
            Total number of samples to load.

        Returns
        -------
        trace : 1d np.ndarray of self.trace_dtype
            Loaded trace.
        """
        return self.segy_handler.xfd.gettr(buf, index, 1, 1, limits.start, limits.stop, limits.step, trace_length)

    def load_traces_segyio(self, traces_pos, limits=None):
        """Load traces by their positions in the SEG-Y file using low-level `segyio` interface."""
        limits = self.limits if limits is None else self._process_limits(limits)
        samples = self.file_samples[limits]
        n_samples = len(samples)

        traces = np.empty((len(traces_pos), n_samples), dtype=self.trace_dtype)
        for i, pos in enumerate(traces_pos):
            self.load_trace_segyio(buf=traces[i], index=pos, limits=limits, trace_length=n_samples)
        return traces

    def load_traces_mmap(self, traces_pos, limits=None):
        """Load traces by their positions in the SEG-Y file from memory mapped trace data."""
        limits = self.limits if limits is None else self._process_limits(limits)
        if self.segy_format != 1:
            return self.traces_mmap[traces_pos, limits]
        # IBM 4-byte float case: reading from mmap with step is way more expensive
        # than loading the whole trace with consequent slicing
        traces = self.traces_mmap[traces_pos, limits.start:limits.stop]
        if limits.step != 1:
            traces = traces[:, ::limits.step]
        traces_bytes = (traces[:, :, 0], traces[:, :, 1], traces[:, :, 2], traces[:, :, 3])
        if self.endian in {"little", "lsb"}:
            traces_bytes = traces_bytes[::-1]
        return ibm_to_ieee(*traces_bytes)

    def load_traces(self, traces_pos, limits=None):
        """Load traces by their positions in the SEG-Y file."""
        loader = self.load_traces_segyio if self.use_segyio_trace_loader else self.load_traces_mmap
        traces = loader(traces_pos, limits=limits)
        # Cast the result to a C-contiguous float32 array regardless of the dtype in the source file
        return np.require(traces, dtype=np.float32, requirements="C")

    def load_gather(self, headers, limits=None, copy_headers=False):
        """Load a gather with given `headers`.

        Parameters
        ----------
        headers : pd.DataFrame
            Headers of traces to load. Must be a subset of `self.headers`.
        limits : int or tuple or slice or None, optional
            Time range for trace loading. `int` or `tuple` are used as arguments to init a `slice` object. If not
            given, `limits` passed to `__init__` are used. Measured in samples.
        copy_headers : bool, optional, defaults to False
            Whether to copy the passed `headers` when instantiating the gather.

        Returns
        -------
        gather : Gather
            Loaded gather instance.
        """
        if copy_headers:
            headers = headers.copy()
        traces_pos = get_cols(headers, "TRACE_SEQUENCE_FILE") - 1
        limits = self.limits if limits is None else self._process_limits(limits)
        samples = self.file_samples[limits]
        data = self.load_traces(traces_pos, limits=limits)
        return Gather(headers=headers, data=data, samples=samples, survey=self)

    def get_gather(self, index, limits=None, copy_headers=False):
        """Load a gather with given `index`.

        Parameters
        ----------
        index : int or 1d array-like
            An index of the gather to load. Must be one of `self.indices`.
        limits : int or tuple or slice or None, optional
            Time range for trace loading. `int` or `tuple` are used as arguments to init a `slice` object. If not
            given, `limits` passed to `__init__` are used. Measured in samples.
        copy_headers : bool, optional, defaults to False
            Whether to copy the subset of survey `headers` describing the gather.

        Returns
        -------
        gather : Gather
            Loaded gather instance.
        """
        return self.load_gather(self.get_headers_by_indices((index,)), limits=limits, copy_headers=copy_headers)

    def sample_gather(self, limits=None, copy_headers=False):
        """Load a gather with random index.

        Parameters
        ----------
        limits : int or tuple or slice or None, optional
            Time range for trace loading. `int` or `tuple` are used as arguments to init a `slice` object. If not
            given, `limits` passed to `__init__` are used. Measured in samples.
        copy_headers : bool, optional, defaults to False
            Whether to copy the subset of survey `headers` describing the sampled gather.

        Returns
        -------
        gather : Gather
            Loaded gather instance.
        """
        return self.get_gather(index=np.random.choice(self.indices), limits=limits, copy_headers=copy_headers)

    # pylint: disable=anomalous-backslash-in-string
    def load_first_breaks(self, path, trace_id_cols=('FieldRecord', 'TraceNumber'), first_breaks_col=HDR_FIRST_BREAK,
                          delimiter='\s+', decimal=None, encoding="UTF-8",
                          inplace=False, keep_all_traces=False, **kwargs):
        """Load times of first breaks from a file and save them to a new column in headers.

        Each line of the file stores the first break time for a trace in the last column. The combination of all but
        the last columns should act as a unique trace identifier and is used to match the trace from the file with the
        corresponding trace in `self.headers`.

        The file can have any format that can be read by `pd.read_csv`, by default, it's expected to have
        whitespace-separated values.

        Parameters
        ----------
        path : str
            A path to the file with first break times in milliseconds.
        trace_id_cols : tuple of str, defaults to ('FieldRecord', 'TraceNumber')
            Headers, whose values are stored in all but the last columns of the file.
        first_breaks_col : str, optional, defaults to 'FirstBreak'
            Column name in `self.headers` where loaded first break times will be stored.
        delimiter: str, defaults to '\s+'
            Delimiter to use. See `pd.read_csv` for more details.
        decimal : str, defaults to None
            Character to recognize as decimal point.
            If `None`, it is inferred from the first line of the file.
        encoding : str, optional, defaults to "UTF-8"
            File encoding.
        inplace : bool, optional, defaults to False
            Whether to load first break times inplace or to a survey copy.
        keep_all_traces : bool, optional, defaults to False
            Whether to keep traces with missing first breaks in the resulting survey.
        kwargs : misc, optional
            Additional keyword arguments to pass to `pd.read_csv`.

        Returns
        -------
        self : Survey
            A survey with loaded times of first breaks.

        Raises
        ------
        ValueError
            If there is not a single match of rows from the file with those in `self.headers`.
        """
        self = maybe_copy(self, inplace, ignore="headers")  # pylint: disable=self-cls-assignment

        # If decimal is not provided, try inferring it from the first line
        if decimal is None:
            with open(path, 'r', encoding=encoding) as f:
                row = f.readline()
            decimal = '.' if '.' in row else ','

        trace_id_cols = to_list(trace_id_cols)
        file_columns = trace_id_cols + [first_breaks_col]
        first_breaks_df = pd.read_csv(path, delimiter=delimiter, names=file_columns, index_col=trace_id_cols,
                                      decimal=decimal, encoding=encoding, **kwargs)
<<<<<<< HEAD

        headers = self.headers
        headers_index = self.indexed_by
        headers.reset_index(inplace=True)
        headers = headers.merge(first_breaks_df, on=trace_id_cols, how='left' if keep_all_traces else 'inner')
        if headers.empty:
            raise ValueError('Empty headers after first breaks loading.')
        headers.set_index(headers_index, inplace=True)
        headers.sort_index(kind="stable", inplace=True)
        self.headers = headers
=======
        self.headers = self.headers.join(first_breaks_df, on=trace_id_cols, how="inner", rsuffix="_loaded")
        if self.is_empty:
            warnings.warn("Empty headers after first breaks loading", RuntimeWarning)
>>>>>>> 183d4280
        return self

    #------------------------------------------------------------------------#
    #                       Survey processing methods                        #
    #------------------------------------------------------------------------#

    def set_limits(self, limits):
        """Update default survey time limits that are used during trace loading and statistics calculation.

        Parameters
        ----------
        limits : int or tuple or slice
            Default time limits to be used during trace loading and survey statistics calculation. `int` or `tuple` are
            used as arguments to init a `slice`. The resulting object is stored in `self.limits` attribute and used to
            recalculate `self.samples` and `self.sample_rate`. Measured in samples.

        Raises
        ------
        ValueError
            If negative step of limits was passed.
            If the resulting samples length is zero.
        """
        self.limits = self._process_limits(limits)
        self.samples = self.file_samples[self.limits]
        self.sample_rate = self.file_sample_rate * self.limits.step

    def _process_limits(self, limits):
        """Convert given `limits` to a `slice`."""
        if not isinstance(limits, slice):
            limits = slice(*to_list(limits))
        # Use .indices to avoid negative slicing range
        limits = limits.indices(len(self.file_samples))
        if limits[-1] < 0:
            raise ValueError('Negative step is not allowed.')
        if limits[1] <= limits[0]:
            raise ValueError('Empty traces after setting limits.')
        return slice(*limits)

    def remove_dead_traces(self, limits=None, inplace=False, bar=True):
        """ Remove dead (constant) traces from the survey.
        Calls `mark_dead_traces` if it was not called before.

        Parameters
        ----------
        limits : int or tuple or slice, optional
            Time limits to be used to detect dead traces if needed. `int` or `tuple` are used as arguments to init a
            `slice` object. If not given, `limits` passed to `__init__` are used. Measured in samples.
        inplace : bool, optional, defaults to False
            Whether to remove traces inplace or return a new survey instance.
        bar : bool, optional, defaults to True
            Whether to show a progress bar.

        Returns
        -------
        Survey
            Survey with no dead traces.
        """
        self = maybe_copy(self, inplace)  # pylint: disable=self-cls-assignment
        if not self.dead_traces_marked:
            self.mark_dead_traces(limits=limits, bar=bar)

        self.filter(lambda dt: ~dt, cols=HDR_DEAD_TRACE, inplace=True)
        self.n_dead_traces = 0
        return self

    #------------------------------------------------------------------------#
    #                         Task specific methods                          #
    #------------------------------------------------------------------------#

    @staticmethod
    def _get_optimal_origin(arr, step):
        """Find a position in an array `arr` that maximizes sum of each `step`-th element from it to the end of the
        array. In case of multiple such positions, return the one closer to `step // 2`."""
        mod = len(arr) % step
        if mod:
            arr = np.pad(arr, (0, step - mod))
        step_sums = arr.reshape(-1, step).sum(axis=0)
        max_indices = np.nonzero(step_sums == step_sums.max())[0]
        return max_indices[np.abs(max_indices - step // 2).argmin()]

    def generate_supergathers(self, centers=None, origin=None, size=3, step=20, border_indent=0, strict=True,
                              reindex=True, inplace=False):
        """Combine several adjacent CDP gathers into ensembles called supergathers.

        Supergather generation is usually performed as a first step of velocity analysis. A substantially larger number
        of traces processed at once leads to increased signal-to-noise ratio: seismic wave reflections are much more
        clearly visible than on single CDP gathers and the velocity spectra calculated using
        :func:`~Gather.calculate_semblance` are more coherent which allows for more accurate stacking velocity picking.

        The method creates two new `headers` columns called `SUPERGATHER_INLINE_3D` and `SUPERGATHER_CROSSLINE_3D`
        equal to `INLINE_3D` and `CROSSLINE_3D` of the central CDP gather. Note, that some gathers may be assigned to
        several supergathers at once and their traces will become duplicated in `headers`.

        Parameters
        ----------
        centers : 2d array-like with shape (n_supergathers, 2), optional
            Centers of supergathers being generated. If not given, calculated by the `origin` of a supergather grid.
            Measured in lines.
        origin : int or tuple of 2 ints, optional
            Origin of the supergather grid, used only if `centers` are not given. If `None`, generated automatically to
            maximize the number of supergathers. Measured in lines.
        size : int or tuple of 2 ints, optional, defaults to 3
            Supergather size along inline and crossline axes. Single int defines sizes for both axes. Measured in
            lines.
        step : int or tuple of 2 ints, optional, defaults to 20
            Supergather step along inline and crossline axes. Single int defines steps for both axes. Used to define a
            grid of supergathers if `centers` are not given. Measured in lines.
        border_indent : int, optional, defaults to 0
            Avoid placing supergather centers closer than this distance to the field contour. Used only if `centers`
            are not given. Measured in lines.
        strict : bool, optional, defaults to True
            If `True`, guarantees that each gather in a generated supergather will have at least one trace or, in other
            words, that the supergather entirely lies within the field. Used only if `centers` are not given.
        reindex : bool, optional, defaults to True
            Whether to reindex a survey with the created `SUPERGATHER_INLINE_3D` and `SUPERGATHER_CROSSLINE_3D` headers
            columns.
        inplace : bool, optional, defaults to False
            Whether to transform the survey inplace or process its copy.

        Returns
        -------
        survey : Survey
            A survey with generated supergathers.

        Raises
        ------
        KeyError
            If `INLINE_3D` and `CROSSLINE_3D` headers were not loaded.
        """
        self = maybe_copy(self, inplace, ignore="headers")  # pylint: disable=self-cls-assignment
        size = np.broadcast_to(size, 2)
        step = np.broadcast_to(step, 2)
        line_cols = ["INLINE_3D", "CROSSLINE_3D"]
        super_line_cols = ["SUPERGATHER_INLINE_3D", "SUPERGATHER_CROSSLINE_3D"]

        if centers is None:
            # Construct a field mask and erode it according to border_indent and strict flag
            field_mask, field_mask_origin = self._get_field_mask()
            kernel = cv2.getStructuringElement(cv2.MORPH_RECT, np.broadcast_to(border_indent, 2) * 2 + 1).T
            field_mask = cv2.erode(field_mask, kernel, borderType=cv2.BORDER_CONSTANT, borderValue=0)
            if strict:
                kernel = cv2.getStructuringElement(cv2.MORPH_RECT, size).T
                field_mask = cv2.erode(field_mask, kernel, borderType=cv2.BORDER_CONSTANT, borderValue=0)
            step = np.minimum(step, field_mask.shape)

            # Calculate origins of the supergather grid along inline and crossline directions
            if origin is not None:
                origin_i, origin_x = (np.broadcast_to(origin, 2) - field_mask_origin) % step
            else:
                origin_i = self._get_optimal_origin(field_mask.sum(axis=1), step[0])
                origin_x = self._get_optimal_origin(field_mask.sum(axis=0), step[1])

            # Calculate supergather centers by their grid
            grid_i = np.arange(origin_i, field_mask.shape[0], step[0])
            grid_x = np.arange(origin_x, field_mask.shape[1], step[1])
            centers = np.stack(np.meshgrid(grid_i, grid_x), -1).reshape(-1, 2)
            is_valid = field_mask[centers[:, 0], centers[:, 1]].astype(bool)
            centers = centers[is_valid] + field_mask_origin

        centers = np.array(centers)
        if centers.ndim != 2 or centers.shape[1] != 2:
            raise ValueError("Passed centers must have shape (n_supergathers, 2)")

        # Construct a bridge table with mapping from supergather centers to their bins
        shifts_grid = np.meshgrid(np.arange(size[0]) - size[0] // 2, np.arange(size[1]) - size[1] // 2)
        shifts = np.stack(shifts_grid, axis=-1).reshape(-1, 2)
        bridge = np.column_stack([centers.repeat(size.prod(), axis=0), (centers[:, None] + shifts).reshape(-1, 2)])
        bridge = pd.DataFrame(bridge, columns=super_line_cols+line_cols)
        bridge.set_index(line_cols, inplace=True)

        headers = self.headers.join(bridge, on=line_cols, how="inner")
        if reindex:
            headers.reset_index(inplace=True)
            headers.set_index(super_line_cols, inplace=True)
            headers.sort_index(kind="stable", inplace=True)
        self.headers = headers
        return self

    #------------------------------------------------------------------------#
    #                         Visualization methods                          #
    #------------------------------------------------------------------------#

    def plot_geometry(self, **kwargs):
        """Plot shot and receiver locations on a field map.

        This plot is interactive and provides 2 views:
        * Shot view: displays shot locations. Highlights all activated receivers on click and displays the
          corresponding common shot gather.
        * Receiver view: displays receiver locations. Highlights all shots that activated the receiver on click and
          displays the corresponding common receiver gather.

        Plotting must be performed in a JupyterLab environment with the `%matplotlib widget` magic executed and
        `ipympl` and `ipywidgets` libraries installed.

        Parameters
        ----------
        show_contour : bool, optional, defaults to True
            Whether to display a field contour if survey geometry was inferred.
        keep_aspect : bool, optional, defaults to False
            Whether to keep aspect ratio of the map plot.
        x_ticker : str or dict, optional
            Parameters to control `x` axis tick formatting and layout of the map plot. See `.utils.set_ticks` for more
            details.
        y_ticker : dict, optional
            Parameters to control `y` axis tick formatting and layout of the map plot. See `.utils.set_ticks` for more
            details.
        sort_by : str, optional
            Header name to sort the displayed gather by.
        gather_plot_kwargs : dict, optional
            Additional arguments to pass to `Gather.plot`.
        figsize : tuple with 2 elements, optional, defaults to (4.5, 4.5)
            Size of created map and gather figures. Measured in inches.
        kwargs : misc, optional
            Additional keyword arguments to pass to `matplotlib.axes.Axes.scatter` when plotting the map.
        """
        SurveyGeometryPlot(self, **kwargs).plot()


    def construct_attribute_map(self, attribute, by, drop_duplicates=False, agg=None, bin_size=None, **kwargs):
        """Construct a map of trace attributes aggregated by gathers.

        Examples
        --------
        Construct a map of maximum offsets by shots:
        >>> max_offset_map = survey.construct_attribute_map("offset", by="shot", agg="max")
        >>> max_offset_map.plot()

        The map allows for interactive plotting: a gather type defined by `by` will be displayed on click on the map.
        The gather may be optionally sorted if `sort_by` argument if passed to the `plot` method:
        >>> max_offset_map.plot(interactive=True, sort_by="offset")

        Generate supergathers and calculate the number of traces in each of them (fold):
        >>> supergather_columns = ["SUPERGATHER_INLINE_3D", "SUPERGATHER_CROSSLINE_3D"]
        >>> supergather_survey = survey.generate_supergathers(size=(7, 7), step=(7, 7))
        >>> fold_map = supergather_survey.construct_attribute_map("fold", by=supergather_columns)
        >>> fold_map.plot()

        Parameters
        ----------
        attribute : str
            If "fold", calculates the number of traces in gathers defined by `by`. Otherwise defines a survey header
            name to construct a map for.
        by : tuple with 2 elements or {"shot", "receiver", "midpoint", "bin"}
            If `tuple`, survey headers names to get coordinates from.
            If `str`, gather type to aggregate header values over.
        drop_duplicates : bool, optional, defaults to False
            Whether to drop duplicated (coordinates, value) pairs. Useful when dealing with an attribute defined for a
            shot or receiver, not a trace (e.g. constructing a map of elevations by shots).
        agg : str or callable, optional, defaults to "mean"
            An aggregation function. Passed directly to `pandas.core.groupby.DataFrameGroupBy.agg`.
        bin_size : int, float or array-like with length 2, optional
            Bin size for X and Y axes. If single `int` or `float`, the same bin size will be used for both axes.
        kwargs : misc, optional
            Additional keyword arguments to pass to `Metric.__init__`.

        Returns
        -------
        attribute_map : BaseMetricMap
            Constructed attribute map.
        """
        coords_cols = get_coord_cols_by_alias(by)

        if attribute == "fold":
            map_data = self.headers.groupby(coords_cols, as_index=False).size().rename(columns={"size": "Fold"})
        else:
            data_cols = coords_cols + [attribute]
            map_data = pd.DataFrame(self[data_cols], columns=data_cols)
            if drop_duplicates: # this is for Elevation map
                map_data.drop_duplicates(inplace=True)

        metric = PartialMetric(SurveyAttribute, survey=self, name=attribute, **kwargs)
        return metric.map_class(map_data.iloc[:, :2], map_data.iloc[:, 2], metric=metric, agg=agg, bin_size=bin_size)


    def qc_tracewise(self, metrics, chunk_size=1000):
        """Calculate tracewise QC metrics.

        Parameters
        ----------
        metrics : :class:`~metrics.TracewiseMetric`, or list of :class:`~metrics.TracewiseMetric`, or dict
            list of metrics, that use raw traces.
        chunk_size : int, optional, defaults to 1000
            number of traces loaded on each iteration

        Returns
        -------
        Survey
            Survey with metrics written to headers

        Raises
        ------
        TypeError
            If provided metrics are not  :class:`~metrics.TracewiseMetric` subclasses
        """
        if not self.dead_traces_marked or self.n_dead_traces:
            warnings.warn("The survey was not checked for dead traces or they were not removed. "
                          "Run `remove_dead_traces` first.", RuntimeWarning)

        if not isinstance(metrics, dict):
            metrics = {metric_cls: {} for metric_cls in to_list(metrics)}

        for metric_cls in metrics:
            if not issubclass(metric_cls, TracewiseMetric):
                raise TypeError(f"all metrics must be `TracewiseMetric` subtypes, but {metric_cls.__name__} is not")

        n_traces = len(self.headers)
        buf = {metric_cls.__name__: [] for metric_cls in metrics}
        n_chunks = n_traces // chunk_size + (1 if n_traces % chunk_size else 0)
        for i in tqdm(range(n_chunks)):
            headers = self.headers.iloc[i*chunk_size:(i+1)*chunk_size]
            raw_gather = self.load_gather(headers)

            for metric_cls, kwargs in metrics.items():
                metric_val = metric_cls.calc(raw_gather, tracewise=True, **kwargs)
                buf[metric_cls.__name__].append(metric_val)

        for name in buf:
            self.headers[name] = np.concatenate(buf[name])

        return self

    def construct_qc_map(self, metric_cls, by, agg=None, bin_size=None, **kwargs):
        """Construct a map of tracewise metric aggregated by gathers.

        Parameters
        ----------
        metric_cls : :class:`~metrics.TracewiseMetric` subclass
            metric for metric map
        by : tuple with 2 elements or {"shot", "receiver", "midpoint", "bin"}
            If `tuple`, survey headers names to get coordinates from.
            If `str`, gather type to aggregate header values over.
        agg : str or callable, optional, defaults to "mean"
            An aggregation function. Passed directly to `pandas.core.groupby.DataFrameGroupBy.agg`.
        bin_size : int, float or array-like with length 2, optional
            Bin size for X and Y axes. If single `int` or `float`, the same bin size will be used for both axes.

        Returns
        -------
        BaseMetricMap
            Constructed metric map.
        """

        coords_cols = get_coord_cols_by_alias(by)

        attribute = metric_cls.__name__

        coords = self[coords_cols]
        metric_values = self[attribute].squeeze(1)

        metric = PartialMetric(metric_cls, survey=self, name=attribute, **kwargs)
        return metric.map_class(coords, metric_values, coords_cols=coords_cols, metric=metric,
                                agg=agg, bin_size=bin_size)<|MERGE_RESOLUTION|>--- conflicted
+++ resolved
@@ -22,13 +22,8 @@
 from ..gather import Gather
 from ..metrics import PartialMetric
 from ..containers import GatherContainer, SamplesContainer
-<<<<<<< HEAD
 from ..utils import to_list, maybe_copy, get_cols, get_coord_cols_by_alias
-from ..const import ENDIANNESS, HDR_DEAD_TRACE, HDR_FIRST_BREAK
-=======
-from ..utils import to_list, maybe_copy, get_cols
 from ..const import ENDIANNESS, HDR_DEAD_TRACE, HDR_FIRST_BREAK, HDR_TRACE_POS
->>>>>>> 183d4280
 
 
 class Survey(GatherContainer, SamplesContainer):  # pylint: disable=too-many-instance-attributes
@@ -1008,22 +1003,10 @@
         file_columns = trace_id_cols + [first_breaks_col]
         first_breaks_df = pd.read_csv(path, delimiter=delimiter, names=file_columns, index_col=trace_id_cols,
                                       decimal=decimal, encoding=encoding, **kwargs)
-<<<<<<< HEAD
-
-        headers = self.headers
-        headers_index = self.indexed_by
-        headers.reset_index(inplace=True)
-        headers = headers.merge(first_breaks_df, on=trace_id_cols, how='left' if keep_all_traces else 'inner')
-        if headers.empty:
-            raise ValueError('Empty headers after first breaks loading.')
-        headers.set_index(headers_index, inplace=True)
-        headers.sort_index(kind="stable", inplace=True)
-        self.headers = headers
-=======
-        self.headers = self.headers.join(first_breaks_df, on=trace_id_cols, how="inner", rsuffix="_loaded")
+        self.headers = self.headers.join(first_breaks_df, on=trace_id_cols,
+                                         how="left" if keep_all_traces else "inner", rsuffix="_loaded")
         if self.is_empty:
             warnings.warn("Empty headers after first breaks loading", RuntimeWarning)
->>>>>>> 183d4280
         return self
 
     #------------------------------------------------------------------------#
