--- conflicted
+++ resolved
@@ -990,14 +990,8 @@
         """
         if copy_headers:
             headers = headers.copy()
-<<<<<<< HEAD
-        traces_pos = get_cols(headers, "TRACE_SEQUENCE_FILE").to_numpy() - 1
-        limits = get_first_defined(limits, self.limits)
-        data, samples = self.loader.load_traces(traces_pos, limits=limits, return_samples=True)
-=======
-        data, samples = self.load_traces(get_cols(headers, "TRACE_SEQUENCE_FILE") - 1, limits=limits,
+        data, samples = self.load_traces(get_cols(headers, "TRACE_SEQUENCE_FILE").to_numpy() - 1, limits=limits,
                                          return_samples=True, chunk_size=chunk_size, n_workers=n_workers)
->>>>>>> e489bf66
         return Gather(headers=headers, data=data, samples=samples, survey=self)
 
     def get_gather(self, index, limits=None, copy_headers=False, chunk_size=None, n_workers=None):
