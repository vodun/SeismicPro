*.pyc
.cache/
__pycache__/
.ipynb_checkpoints/
.vscode/
notebooks/
demo/
.idea/
<<<<<<< HEAD
.pytest_cache
*.sgy
=======
.vscode/
.pytest_cache/

# Ignore SEGY files
*.sgy
# except in datasets
!datasets/**/*.sgy
>>>>>>> 9ba58994
<|MERGE_RESOLUTION|>--- conflicted
+++ resolved
@@ -6,15 +6,10 @@
 notebooks/
 demo/
 .idea/
-<<<<<<< HEAD
-.pytest_cache
-*.sgy
-=======
 .vscode/
 .pytest_cache/
 
 # Ignore SEGY files
 *.sgy
 # except in datasets
-!datasets/**/*.sgy
->>>>>>> 9ba58994
+!datasets/**/*.sgy